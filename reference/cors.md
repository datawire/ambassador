--- conflicted
+++ resolved
@@ -71,12 +71,8 @@
 ## Example
 
 ```yaml
-<<<<<<< HEAD
 ---
-apiVersion: getambassador.io/v1
-=======
 apiVersion: getambassador.io/v2
->>>>>>> 3fcf7464
 kind:  Mapping
 metadata:
   name:  cors
@@ -149,5 +145,4 @@
   |                    | ————————————————————————————> |
   |                    |               |     RESP      |
   | <————————————————————————————————————————————————— |
-  ```
-
+  ```