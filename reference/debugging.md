# Debugging

If you’re experiencing issues with the Ambassador Edge Stack and cannot diagnose the issue through the "Diagnostics" tab from the [Edge Policy Console](../../about/edge-policy-console), this document covers various approaches and advanced use cases for debugging Ambassador issues.

First, create an example configuration for debugging demonstrations that are available throughout this document.

Then, complete the following debugging options:
 
* Check Ambassador Status
* Review Ambassador Logs
* Examine Pod and Container Contents
* Customize the Envoy Configuration

## Example Configuration

To see a demonstration of how you can debug your Ambassador instance, follow the instructions to create an example mapping configuration.

Note: The following assumes that you deployed Ambassador and the following services from the [quick start installation guide](../../user-guide/install) to a Kubernetes cluster.

**In the command line:**

1. Create a cluster in GKE with RBAC support enabled, and your user account configured correctly. Then run the following:

    ```console
    $ gcloud container clusters create ambassador-demo --preemptible
    $ kubectl create clusterrolebinding cluster-admin-binding-new \
    --clusterrole cluster-admin --user <your_user_name>
    ```

2. Deploy the latest version of Ambassador:

<<<<<<< HEAD
    ```shell
    $ kubectl apply -f https://www.getambassador.io/early-access/yaml/aes-crds.yaml
=======
    ```console
    $ kubectl apply -f https://getambassador.io/yaml/ambassador/ambassador-rbac.yaml
>>>>>>> d7050e0a
    ```

3. Next, create an Ambassador Service and deploy a basic `httpbin` Ambassador Mapping by saving the following YAML to a file named `ambassador-services.yaml`

    ```yaml
    apiVersion: v1
    kind: Service
    metadata:
    name: ambassador
    spec:
    type: LoadBalancer
    ports:
    - port: 80
    selector:
        service: ambassador

    ---
    apiVersion: getambassador.io/v1
    kind:  Mapping
    metadata:
    name:  httpbin
    spec:
    prefix: /httpbin/
    service: httpbin.org
    host_rewrite: httpbin.org
    ```

4. Apply this into your cluster with the following command:

    ```console
    $ kubectl apply -f ambassador-services.yaml
    ```

You should now be able to utilize this example mapping for debugging demonstrations and purposes.

## Check Ambassador Status

First, check to see if the [Diagnostics](../diagnostics) service is reachable with the command: `kubectl port-forward <ambassador_pod_name> 8877`

If it is successful, try to diagnose your original issue with the Diagnostics Console.

**If it is not successful, complete the following to see if Ambassador is running:**

1. Check the Ambassador deployment with the following: `kubectl get deployments`
2. After a brief period, the terminal will print something similar to the following:

    ```console
    $ kubectl get deployments
    NAME         DESIRED   CURRENT   UP-TO-DATE   AVAILABLE   AGE
    ambassador   3         3         3            3           1m
    ```

3. Check that the “desired” number of Pods equals the “current” or “available” number of pods. If they are **not** equal, check the status of the associated pods with the following command: `kubectl get pods`

    The terminal should print something similar to the following:

<<<<<<< HEAD
=======
    ```console
>>>>>>> d7050e0a
    $ kubectl get pods
    NAME                         READY     STATUS    RESTARTS   AGE
    ambassador-85c4cf67b-4pfj2   1/1       Running   0          1m
    ambassador-85c4cf67b-fqp9g   1/1       Running   0          1m
    ambassador-85c4cf67b-vg6p5   1/1       Running   0          1m

4. If any of the Pods have a status of “not started,” use the following command to “describe” the Deployment pods: `kubectl describe deployment ambassador`

    * Look for data in the “Replicas” field near the top of the output. For example: 
        `Replicas: 3 desired | 3 updated | 3 total | 3 available | 0 unavailable`

    * Look for data in the “Events” log field near the bottom of the output, which often displays data such as a fail image pull, RBAC issues, or a lack of cluster resources. For example:
        ```shell
        Events:
        Type    Reason              Age     From                      Message
        ----    ------              ----    ----                      -------
        Normal  ScalingReplicaSet    2m     deployment-controller      Scaled up replica set ambassador-85c4cf67b to 3
        ```

5. Additionally, use the following command to “describe” the individual pods: `kubectl get pods` and then `kubectl describe pods ambassador-<name>`

    * Look for data in the “Status” field near the top of the output. For example, `Status: Running`

    * Look for data in the “Events” field near the bottom of the output, as it will often show issues such as image pull failures, volume mount issues, and container crash loops. For example:
        ```
        Events:
        Type    Reason                 Age   From                                                     Message
        ----    ------                 ----  ----                                                     -------
        Normal  Scheduled              4m    default-scheduler                                        Successfully assigned ambassador-85c4cf67b-4pfj2 to gke-ambassador-demo-default-pool-912378e5-dkxc
        Normal  SuccessfulMountVolume  4m    kubelet, gke-ambassador-demo-default-pool-912378e5-dkxc  MountVolume.SetUp succeeded for volume "ambassador-token-tmk94"
        Normal  Pulling                4m    kubelet, gke-ambassador-demo-default-pool-912378e5-dkxc  pulling image "quay.io/datawire/ambassador:0.40.0"
        Normal  Pulled                 4m    kubelet, gke-ambassador-demo-default-pool-912378e5-dkxc  Successfully pulled image "quay.io/datawire/ambassador:0.40.0"
        Normal  Created                4m    kubelet, gke-ambassador-demo-default-pool-912378e5-dkxc  Created container
        Normal  Started                4m    kubelet, gke-ambassador-demo-default-pool-912378e5-dkxc  Started container
        ```

In both the Deployment pod and the individual pods, take the necessary action to address any discovered issues.

## Review Ambassador Logs

The Ambassador logging can provide information on anything that might be abnormal or malfunctioning. While there may be a large amount of data to sort through, look for key errors such as the Ambassador process restarting unexpectedly, or a malformed Envoy configuration.

You can turn on Debug mode in the [Edge Policy Console](../../about/edge-policy-console), which generates verbose logging data that can be useful when trying to find a subtle error or bug.

1. Use the following command to target an individual Ambassador Pod: `kubectl get pods`

    The terminal will print something similar to the following:

    ```console
    $ kubectl get pods
    NAME                         READY     STATUS    RESTARTS   AGE
    ambassador-85c4cf67b-4pfj2   1/1       Running   0          3m
    ```

2. Then, run the following: `kubectl logs ambassador-<pod>`

The terminal will print something similar to the following:

    ```console
    $ kubectl logs ambassador-85c4cf67b-4pfj2
    2018-10-10 12:26:50 kubewatch 0.40.0 INFO: generating config with gencount 1 (0 changes)
    /usr/lib/python3.6/site-packages/pkg_resources/__init__.py:1235: UserWarning: /ambassador is writable by group/others and vulnerable to attack when used with get_resource_filename. Consider a more secure location (set with .set_extraction_path or the PYTHON_EGG_CACHE environment variable).
    warnings.warn(msg, UserWarning)
    2018-10-10 12:26:51 kubewatch 0.40.0 INFO: Scout reports {"latest_version": "0.40.0", "application": "ambassador", "notices": [], "cached": false, "timestamp": 1539606411.061929}

    2018-10-10 12:26:54 diagd 0.40.0 [P15TMainThread] INFO: thread count 3, listening on 0.0.0.0:8877
    [2018-10-10 12:26:54 +0000] [15] [INFO] Starting gunicorn 19.8.1
    [2018-10-10 12:26:54 +0000] [15] [INFO] Listening at: http://0.0.0.0:8877 (15)
    [2018-10-10 12:26:54 +0000] [15] [INFO] Using worker: threads
    [2018-10-10 12:26:54 +0000] [42] [INFO] Booting worker with pid: 42
    2018-10-10 12:26:54 diagd 0.40.0 [P42TMainThread] INFO: Starting periodic updates
    [2018-10-10 12:27:01.977][21][info][main] source/server/drain_manager_impl.cc:63] shutting down parent after drain
    ```

## Examine Pod and Container Contents

You can examine the contents of the Ambassador Pod for issues, such as if volume mounts are correct and TLS certificates are present in the required directory, to determine if the Pod has the latest Ambassador configuration, or if the generated Envoy configuration is correct or as expected. In these instructions, we will look for problems related to the Envoy configuration.

1. To look into an Ambassador Pod, use the container shell with the `kube-exec` and the `/bin/sh` commands. For example, `kubectl exec -it ambassador-<pod> -- /bin/sh`

    The terminal will print a typical file list from a pre-0.50 Ambassador instance, similar to the following:

    ```console
    $ kubectl get pods
    NAME                         READY     STATUS    RESTARTS   AGE
    ambassador-85c4cf67b-4pfj2   1/1       Running   0          14m
    ambassador-85c4cf67b-fqp9g   1/1       Running   0          14m
    ambassador-85c4cf67b-vg6p5   1/1       Running   0          14m
    $
    $ kubectl exec -it ambassador-85c4cf67b-4pfj2 -- /bin/sh
    /ambassador # pwd
    /ambassador
    /ambassador # ls -lsa
    total 84
        4 drwxrwxr-x    1 root     root          4096 Oct 15 12:35 .
        4 drwxr-xr-x    1 root     root          4096 Oct 15 12:26 ..
        4 drwxr-xr-x    4 root     root          4096 Oct 15 12:26 ambassador-0.40.0-py3.6.egg-tmp
        4 drwxrwxr-x    1 root     root          4096 Sep 25 20:29 ambassador-config
        4 drwxr-xr-x    2 root     root          4096 Oct 15 12:26 ambassador-config-1
        4 drwxr-xr-x    2 root     root          4096 Oct 15 12:35 ambassador-config-2
        4 drwxrwxr-x    1 root     root          4096 Sep 25 20:29 ambassador-demo-config
        8 -rwxr-xr-x    1 root     root          4179 Sep 25 20:28 entrypoint.sh
        4 -rw-r--r--    1 root     root          3322 Oct 15 12:26 envoy-1.json
        8 -rw-r--r--    1 root     root          4101 Oct 15 12:35 envoy-2.json
        8 -rw-rw-r--    1 root     root          5245 Sep 25 20:28 hot-restarter.py
    20 -rw-rw-r--    1 root     root         16952 Sep 25 20:28 kubewatch.py
        4 -rwxrwxr--    1 root     root           175 Sep 25 20:28 requirements.txt
        4 -rwxr-xr-x    1 root     root           997 Sep 25 20:28 start-envoy.sh
    ```

The `ambassador-config-N` lines indicate the directories which contain the specific Ambassador configuration used in YAML files during updates. Higher numbers indicate the most recent configuration, as verified by the directory timestamp.

2. Determine the latest configuration. An easy method is to simply look for the directory with the highest number. For example, `ambassador-config-2` is the most recent Ambassador configuration.
3. Print the contents of the latest configuration: `/ambassador # ls ambassador-config-2`
4. Navigate into the YAML file within that directory: `/ambassador # cat ambassador-config-2/Httpbin-default.yaml`

    The terminal will print something similar to the following:

    ```yaml
    ---
    apiVersion: v0.1
    kind: Pragma
    ambassador_id: default
    source: "service httpbin, namespace default"
    autogenerated: true
    ---
    apiVersion: ambassador/v1
    kind:  Mapping
    name:  httpbin_mapping
    prefix: /httpbin/
    service: httpbin.org:80
    host_rewrite: httpbin.org
    ```

5. Fix any errors you find in this YAML file.
6. Next, find the corresponding Envoy file. The file will be titled `envoy-N.json` where N matches the number of the `ambassador-config-N` directory number.
7. Print the contents of the corresponding Envoy file that is generated during Ambassador configuration with the following command: `/ambassador # cat envoy-2.json`

    The terminal will print something similar to the following:

    ```console
    /ambassador # cat envoy-2.json

    {
    "listeners": [

    {
        "address": "tcp://0.0.0.0:8080",

        "filters": [
        {
            "type": "read",
            "name": "http_connection_manager",
            "config": {"codec_type": "auto",
            "stat_prefix": "ingress_http",
            "access_log": [
                {
    ```

The contents of the Envoy configuration files can be very useful when looking for subtle mapping issues or bugs.

## Customize the Envoy Configuration

If the generated Envoy configuration does not look correct, you can edit and restart the Envoy process. We do not recommend doing this in production.

1. Scale down the Ambassador Deployment to a single pod in order to send all Ambassador traffic through a single instance. Use the following command: `kubectl scale deployment ambassador --replicas=1`
2. Wait for the scale down to complete, and then use the exec command to access the Pod: `kubectl exec -it ambassador-85c4cf67b-4pfj2 -- /bin/sh`
3. Modify the `envoy/envoy.json` file: `/ambassador $ vi envoy/envoy.json`
4. Get the PID of the `ambex` process with: `ps -ef | grep ambex`
5. Then, restart the `ambex` process which will pass the updated `envoy.json` to Envoy with: `kill -HUP $AMBEX_PID`
6. In your Edge Policy Console, go to **Diagnostics > Logging** and choose the “set log level to debug” option.
7. Verify that the restart and new configuration was successful with the correct configuration by following the Ambassador/Envoy logs.

Be aware that even though you have modified the configuration files, the Edge Policy Console and/or the Diagnostics service may not accurately reflect your updates.

The command history will look similar to the following:

```shell
$ kubectl scale deployment ambassador --replicas=1
deployment.apps/ambassador scaled
tmp $ kubectl get pods
NAME                         READY     STATUS        RESTARTS   AGE
ambassador-85c4cf67b-4pfj2   1/1       Running       0          30m
ambassador-85c4cf67b-fqp9g   1/1       Terminating   0          30m
ambassador-85c4cf67b-vg6p5   1/1       Terminating   0          30m

$ kubectl exec -it ambassador-85c4cf67b-4pfj2 -- /bin/sh
/ambassador $ ls -lsa
total 64
    8 drwxrwxr-x    1 root     root          4096 Apr  5 21:01 .
    4 drwxr-xr-x    1 root     root          4096 Apr  5 21:01 ..
    4 drwxr-xr-x    3 8888     root          4096 Apr  5 21:01 .cache
    4 drwxrwxr-x    1 root     root          4096 Apr  5 17:38 ambassador-config
    4 drwxrwxr-x    1 root     root          4096 Apr  5 17:38 ambassador-demo-config
    4 -rw-r--r--    1 8888     root             2 Apr  5 21:01 ambex.pid
    4 -rw-r--r--    1 8888     root          1626 Apr  5 21:01 bootstrap-ads.json
    4 drwxrwxr-x    1 root     root          4096 Apr  5 17:38 demo-services
    8 -rwxr-xr-x    1 root     root          6589 Apr  5 17:37 entrypoint.sh
    4 drwxrwxr-x    1 root     root          4096 Apr  5 21:01 envoy
    4 -rwxr-xr-x    1 root     root           584 Apr  5 17:37 kick_ads.sh
    4 -rwxr-xr-x    1 root     root          4007 Apr  5 17:37 kubewatch.py
    4 -rwxr-xr-x    1 root     root           484 Apr  5 17:37 post_update.py
    4 drwxr-xr-x    3 8888     root          4096 Apr  5 21:01 snapshots
/ambassador $ vi envoy/envoy.json
/ambassador $ ps -ef | grep ambex
  33 8888     21:56 ambex /ambassador/envoy
 122 8888      0:00 grep ambex
/ambassador $ kill -HUP 33
```<|MERGE_RESOLUTION|>--- conflicted
+++ resolved
@@ -29,13 +29,8 @@
 
 2. Deploy the latest version of Ambassador:
 
-<<<<<<< HEAD
     ```shell
     $ kubectl apply -f https://www.getambassador.io/early-access/yaml/aes-crds.yaml
-=======
-    ```console
-    $ kubectl apply -f https://getambassador.io/yaml/ambassador/ambassador-rbac.yaml
->>>>>>> d7050e0a
     ```
 
 3. Next, create an Ambassador Service and deploy a basic `httpbin` Ambassador Mapping by saving the following YAML to a file named `ambassador-services.yaml`
@@ -92,10 +87,7 @@
 
     The terminal should print something similar to the following:
 
-<<<<<<< HEAD
-=======
-    ```console
->>>>>>> d7050e0a
+    ```console
     $ kubectl get pods
     NAME                         READY     STATUS    RESTARTS   AGE
     ambassador-85c4cf67b-4pfj2   1/1       Running   0          1m
