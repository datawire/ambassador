--- conflicted
+++ resolved
@@ -39,11 +39,7 @@
 
 ## Supported CRDs
 
-<<<<<<< HEAD
-See the following table for the full set of CRDs supported by the Ambassador Edge Stack:
-=======
 The full set of CRDs supported by the Ambassador Edge Stack are the following:
->>>>>>> cd88d236
 
 | `Kind` | Kubernetes singular | Kubernetes plural |
 | :----- | :------------------ | :---------------- |
