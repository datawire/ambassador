--- conflicted
+++ resolved
@@ -1,9 +1,5 @@
-<<<<<<< HEAD
-# Ambassador Configuration with Customer Resource Definitions (CRDs)
-=======
 # Using CRDs with Ambassador Edge Stack
 
->>>>>>> 3fcf7464
 
 
 
