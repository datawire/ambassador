#!/usr/bin/env bash

# Copyright 2018 Datawire. All rights reserved.
#
# Licensed under the Apache License, Version 2.0 (the "License");
# you may not use this file except in compliance with the License.
# You may obtain a copy of the License at
#
#     http://www.apache.org/licenses/LICENSE-2.0
#
# Unless required by applicable law or agreed to in writing, software
# distributed under the License is distributed on an "AS IS" BASIS,
# WITHOUT WARRANTIES OR CONDITIONS OF ANY KIND, either express or implied.
# See the License for the specific language governing permissions and
# limitations under the License

set -o errexit
set -o nounset

printf "== Begin: travis-script.sh ==\n"

if [[ -n "$TRAVIS_TAG" ]]; then
    if [[ "$TRAVIS_TAG" =~ ^v[0-9]+\.[0-9]+\.[0-9]+$ ]]; then
        COMMIT_TYPE=GA
    elif [[ "$TRAVIS_TAG" =~ ^v[0-9]+\.[0-9]+\.[0-9]+-rc[0-9]+$ ]]; then
        COMMIT_TYPE=RC
    elif [[ "$TRAVIS_TAG" =~ ^v[0-9]+\.[0-9]+\.[0-9]+-ea[0-9]+$ ]]; then
        COMMIT_TYPE=EA
    else
        echo "TRAVIS_TAG '$TRAVIS_TAG' is not in one of the recognized tag formats:" >&2
        echo " - 'vSEMVER'" >&2
        echo " - 'vSEMVER-rcN'" >&2
        echo " - 'vSEMVER-eaN'" >&2
        echo "Note that the tag name must start with a lowercase 'v'" >&2
        exit 1
    fi
elif [[ "$TRAVIS_PULL_REQUEST" != false ]]; then
    COMMIT_TYPE=PR
else
    COMMIT_TYPE=random
fi

# If downstream, don't re-run release machinery for tags that are an
# existing upstream release.
if [[ "$TRAVIS_REPO_SLUG" != datawire/ambassador ]] &&
   [[ -n "${TRAVIS_TAG:-}" ]] &&
   git fetch https://github.com/datawire/ambassador.git "refs/tags/${TRAVIS_TAG}:refs/upstream-tag" &&
   [[ "$(git rev-parse refs/upstream-tag)" == "$(git rev-parse "refs/tags/${TRAVIS_TAG}")" ]]
then
    COMMIT_TYPE=random
fi
git update-ref -d refs/upstream-tag

printf "========\nCOMMIT_TYPE $COMMIT_TYPE; git status:\n"

git status

printf "========\nSetting up environment...\n"

# case "$COMMIT_TYPE" in
#     GA)
#         eval $(make DOCKER_EXTERNAL_REGISTRY=$DOCKER_REGISTRY export-vars)
#         ;;
#     *)
#         eval $(make USE_KUBERNAUT=true \
#                     DOCKER_EPHEMERAL_REGISTRY=true \
#                     DOCKER_EXTERNAL_REGISTRY=$DOCKER_REGISTRY \
#                     DOCKER_REGISTRY=localhost:31000 \
#                     export-vars)
#         ;;
# esac
set -o xtrace
#make print-vars

printf "========\nStarting build...\n"

case "$COMMIT_TYPE" in
    GA)
        : # We just re-tag the RC image as GA; nothing to build
        ;;
    *)
        # CI might have set DOCKER_BUILD_USERNAME and DOCKER_BUILD_PASSWORD
        # (in case BASE_DOCKER_REPO is private)
<<<<<<< HEAD
        if [[ -n "${DOCKER_BUILD_USERNAME:-}" ]]; then
            docker login -u="$DOCKER_BUILD_USERNAME" --password-stdin "${BASE_DOCKER_REPO%%/*}" <<<"$DOCKER_BUILD_PASSWORD"
        fi
=======
       if [[ -n "${DOCKER_BUILD_USERNAME:-}" ]]; then
           docker login -u="$DOCKER_BUILD_USERNAME" --password-stdin "${BASE_DOCKER_REPO%%/*}" <<<"$DOCKER_BUILD_PASSWORD"
       fi
>>>>>>> 1a9e5a27

        make test
        ;;
esac

printf "========\nPublishing artifacts...\n"

# case "$COMMIT_TYPE" in
#     GA)
#         if [[ -n "${DOCKER_RELEASE_USERNAME:-}" ]]; then
#             docker login -u="$DOCKER_RELEASE_USERNAME" --password-stdin "${AMBASSADOR_EXTERNAL_DOCKER_REPO%%/*}" <<<"$DOCKER_RELEASE_PASSWORD"
#         fi
#         make release
#         ;;
#     RC)
#         if [[ -n "${DOCKER_RELEASE_USERNAME:-}" ]]; then
#             docker login -u="$DOCKER_RELEASE_USERNAME" --password-stdin "${AMBASSADOR_EXTERNAL_DOCKER_REPO%%/*}" <<<"$DOCKER_RELEASE_PASSWORD"
#         fi
#         make release-rc
#         ;;
#     EA)
#         if [[ -n "${DOCKER_RELEASE_USERNAME:-}" ]]; then
#             docker login -u="$DOCKER_RELEASE_USERNAME" --password-stdin "${AMBASSADOR_EXTERNAL_DOCKER_REPO%%/*}" <<<"$DOCKER_RELEASE_PASSWORD"
#         fi
#         make release-ea
#         ;;
#     *)
#         : # Nothing to do
#         ;;
# esac

printf "== End:   travis-script.sh ==\n"<|MERGE_RESOLUTION|>--- conflicted
+++ resolved
@@ -81,15 +81,9 @@
     *)
         # CI might have set DOCKER_BUILD_USERNAME and DOCKER_BUILD_PASSWORD
         # (in case BASE_DOCKER_REPO is private)
-<<<<<<< HEAD
-        if [[ -n "${DOCKER_BUILD_USERNAME:-}" ]]; then
-            docker login -u="$DOCKER_BUILD_USERNAME" --password-stdin "${BASE_DOCKER_REPO%%/*}" <<<"$DOCKER_BUILD_PASSWORD"
-        fi
-=======
        if [[ -n "${DOCKER_BUILD_USERNAME:-}" ]]; then
            docker login -u="$DOCKER_BUILD_USERNAME" --password-stdin "${BASE_DOCKER_REPO%%/*}" <<<"$DOCKER_BUILD_PASSWORD"
        fi
->>>>>>> 1a9e5a27
 
         make test
         ;;
