--- conflicted
+++ resolved
@@ -21,83 +21,9 @@
                 "kind": "Service",
                 "metadata": {
                     "annotations": {
-                        "getambassador.io/config": "---\napiVersion: ambassador/v1\nkind: Module\nname: tls\nambassador_id: redirecttestsinvalidsecret\nconfig:\n  server:\n    enabled: True\n    secret: does-not-exist-secret\n    redirect_cleartext_from: 8080\n",
-                        "kubectl.kubernetes.io/last-applied-configuration": "{\"apiVersion\":\"v1\",\"kind\":\"Service\",\"metadata\":{\"annotations\":{\"getambassador.io/config\":\"---\\napiVersion: ambassador/v1\\nkind: Module\\nname: tls\\nambassador_id: redirecttestsinvalidsecret\\nconfig:\\n  server:\\n    enabled: True\\n    secret: does-not-exist-secret\\n    redirect_cleartext_from: 8080\\n\"},\"labels\":{\"app.kubernetes.io/component\":\"ambassador-service\",\"kat-ambassador-id\":\"redirecttestsinvalidsecret\",\"scope\":\"AmbassadorTest\"},\"name\":\"redirecttestsinvalidsecret\",\"namespace\":\"default\"},\"spec\":{\"ports\":[{\"name\":\"http\",\"port\":80,\"protocol\":\"TCP\",\"targetPort\":8080},{\"name\":\"https\",\"port\":443,\"protocol\":\"TCP\",\"targetPort\":8443}],\"selector\":{\"service\":\"redirecttestsinvalidsecret\"},\"type\":\"NodePort\"}}\n"
-                    },
-<<<<<<< HEAD
-                    "creationTimestamp": "2020-07-06T15:21:25Z",
-=======
-                    "creationTimestamp": "2020-07-08T12:43:19Z",
->>>>>>> e9a30b30
-                    "labels": {
-                        "app.kubernetes.io/component": "ambassador-service",
-                        "kat-ambassador-id": "redirecttestsinvalidsecret",
-                        "scope": "AmbassadorTest"
-                    },
-                    "name": "redirecttestsinvalidsecret",
-                    "namespace": "default",
-<<<<<<< HEAD
-                    "resourceVersion": "21153",
-                    "selfLink": "/api/v1/namespaces/default/services/redirecttestsinvalidsecret",
-                    "uid": "5af8df47-bf9c-11ea-b9b6-0e01d46fe775"
-                },
-                "spec": {
-                    "clusterIP": "10.98.125.236",
-=======
-                    "resourceVersion": "26400",
-                    "selfLink": "/api/v1/namespaces/default/services/redirecttestsinvalidsecret",
-                    "uid": "9a42fb6f-c118-11ea-bf4a-0e268c70ad4f"
-                },
-                "spec": {
-                    "clusterIP": "10.99.152.106",
->>>>>>> e9a30b30
-                    "externalTrafficPolicy": "Cluster",
-                    "ports": [
-                        {
-                            "name": "http",
-<<<<<<< HEAD
-                            "nodePort": 32226,
-=======
-                            "nodePort": 31476,
->>>>>>> e9a30b30
-                            "port": 80,
-                            "protocol": "TCP",
-                            "targetPort": 8080
-                        },
-                        {
-                            "name": "https",
-<<<<<<< HEAD
-                            "nodePort": 31608,
-=======
-                            "nodePort": 30531,
->>>>>>> e9a30b30
-                            "port": 443,
-                            "protocol": "TCP",
-                            "targetPort": 8443
-                        }
-                    ],
-                    "selector": {
-                        "service": "redirecttestsinvalidsecret"
-                    },
-                    "sessionAffinity": "None",
-                    "type": "NodePort"
-                },
-                "status": {
-                    "loadBalancer": {}
-                }
-            },
-            {
-                "apiVersion": "v1",
-                "kind": "Service",
-                "metadata": {
-                    "annotations": {
                         "kubectl.kubernetes.io/last-applied-configuration": "{\"apiVersion\":\"v1\",\"kind\":\"Service\",\"metadata\":{\"annotations\":{},\"labels\":{\"kat-ambassador-id\":\"redirecttestsinvalidsecret\",\"scope\":\"AmbassadorTest\",\"service\":\"redirecttestsinvalidsecret-admin\"},\"name\":\"redirecttestsinvalidsecret-admin\",\"namespace\":\"default\"},\"spec\":{\"ports\":[{\"name\":\"redirecttestsinvalidsecret-admin\",\"port\":8877,\"targetPort\":8877}],\"selector\":{\"service\":\"redirecttestsinvalidsecret\"},\"type\":\"NodePort\"}}\n"
                     },
-<<<<<<< HEAD
-                    "creationTimestamp": "2020-07-06T15:21:25Z",
-=======
-                    "creationTimestamp": "2020-07-08T12:43:20Z",
->>>>>>> e9a30b30
+                    "creationTimestamp": "2020-07-09T17:31:35Z",
                     "labels": {
                         "kat-ambassador-id": "redirecttestsinvalidsecret",
                         "scope": "AmbassadorTest",
@@ -105,30 +31,17 @@
                     },
                     "name": "redirecttestsinvalidsecret-admin",
                     "namespace": "default",
-<<<<<<< HEAD
-                    "resourceVersion": "21163",
+                    "resourceVersion": "11489",
                     "selfLink": "/api/v1/namespaces/default/services/redirecttestsinvalidsecret-admin",
-                    "uid": "5b2b70c5-bf9c-11ea-b9b6-0e01d46fe775"
+                    "uid": "09d84ed9-c20a-11ea-87b2-0ab82b9da1f7"
                 },
                 "spec": {
-                    "clusterIP": "10.99.204.57",
-=======
-                    "resourceVersion": "26404",
-                    "selfLink": "/api/v1/namespaces/default/services/redirecttestsinvalidsecret-admin",
-                    "uid": "9a4fbbe9-c118-11ea-bf4a-0e268c70ad4f"
-                },
-                "spec": {
-                    "clusterIP": "10.96.127.96",
->>>>>>> e9a30b30
+                    "clusterIP": "10.107.144.89",
                     "externalTrafficPolicy": "Cluster",
                     "ports": [
                         {
                             "name": "redirecttestsinvalidsecret-admin",
-<<<<<<< HEAD
-                            "nodePort": 32662,
-=======
-                            "nodePort": 32013,
->>>>>>> e9a30b30
+                            "nodePort": 31624,
                             "port": 8877,
                             "protocol": "TCP",
                             "targetPort": 8877
@@ -150,56 +63,33 @@
                 "metadata": {
                     "annotations": {
                         "getambassador.io/config": "---\napiVersion: ambassador/v1\nkind: Mapping\nname: tls_target_mapping\nprefix: /tls-target/\nservice: redirecttestsinvalidsecret-http\nambassador_id: redirecttestsinvalidsecret\n",
-<<<<<<< HEAD
-                        "kubectl.kubernetes.io/last-applied-configuration": "{\"apiVersion\":\"v1\",\"kind\":\"Service\",\"metadata\":{\"annotations\":{\"getambassador.io/config\":\"---\\napiVersion: ambassador/v1\\nkind: Mapping\\nname: tls_target_mapping\\nprefix: /tls-target/\\nservice: redirecttestsinvalidsecret-http\\nambassador_id: redirecttestsinvalidsecret\\n\"},\"labels\":{\"kat-ambassador-id\":\"redirecttestsinvalidsecret\",\"scope\":\"AmbassadorTest\"},\"name\":\"redirecttestsinvalidsecret-http\",\"namespace\":\"default\"},\"spec\":{\"ports\":[{\"name\":\"http\",\"port\":80,\"protocol\":\"TCP\",\"targetPort\":8120},{\"name\":\"https\",\"port\":443,\"protocol\":\"TCP\",\"targetPort\":8483}],\"selector\":{\"backend\":\"superpod-default\"}}}\n"
+                        "kubectl.kubernetes.io/last-applied-configuration": "{\"apiVersion\":\"v1\",\"kind\":\"Service\",\"metadata\":{\"annotations\":{\"getambassador.io/config\":\"---\\napiVersion: ambassador/v1\\nkind: Mapping\\nname: tls_target_mapping\\nprefix: /tls-target/\\nservice: redirecttestsinvalidsecret-http\\nambassador_id: redirecttestsinvalidsecret\\n\"},\"labels\":{\"kat-ambassador-id\":\"redirecttestsinvalidsecret\",\"scope\":\"AmbassadorTest\"},\"name\":\"redirecttestsinvalidsecret-http\",\"namespace\":\"default\"},\"spec\":{\"ports\":[{\"name\":\"http\",\"port\":80,\"protocol\":\"TCP\",\"targetPort\":8122},{\"name\":\"https\",\"port\":443,\"protocol\":\"TCP\",\"targetPort\":8485}],\"selector\":{\"backend\":\"superpod-default\"}}}\n"
                     },
-                    "creationTimestamp": "2020-07-06T15:21:25Z",
-=======
-                        "kubectl.kubernetes.io/last-applied-configuration": "{\"apiVersion\":\"v1\",\"kind\":\"Service\",\"metadata\":{\"annotations\":{\"getambassador.io/config\":\"---\\napiVersion: ambassador/v1\\nkind: Mapping\\nname: tls_target_mapping\\nprefix: /tls-target/\\nservice: redirecttestsinvalidsecret-http\\nambassador_id: redirecttestsinvalidsecret\\n\"},\"labels\":{\"kat-ambassador-id\":\"redirecttestsinvalidsecret\",\"scope\":\"AmbassadorTest\"},\"name\":\"redirecttestsinvalidsecret-http\",\"namespace\":\"default\"},\"spec\":{\"ports\":[{\"name\":\"http\",\"port\":80,\"protocol\":\"TCP\",\"targetPort\":8085},{\"name\":\"https\",\"port\":443,\"protocol\":\"TCP\",\"targetPort\":8448}],\"selector\":{\"backend\":\"superpod-default\"}}}\n"
-                    },
-                    "creationTimestamp": "2020-07-08T12:43:20Z",
->>>>>>> e9a30b30
+                    "creationTimestamp": "2020-07-09T17:31:36Z",
                     "labels": {
                         "kat-ambassador-id": "redirecttestsinvalidsecret",
                         "scope": "AmbassadorTest"
                     },
                     "name": "redirecttestsinvalidsecret-http",
                     "namespace": "default",
-<<<<<<< HEAD
-                    "resourceVersion": "21172",
+                    "resourceVersion": "11495",
                     "selfLink": "/api/v1/namespaces/default/services/redirecttestsinvalidsecret-http",
-                    "uid": "5b45c64e-bf9c-11ea-b9b6-0e01d46fe775"
+                    "uid": "09ec05d6-c20a-11ea-87b2-0ab82b9da1f7"
                 },
                 "spec": {
-                    "clusterIP": "10.107.208.173",
-=======
-                    "resourceVersion": "26412",
-                    "selfLink": "/api/v1/namespaces/default/services/redirecttestsinvalidsecret-http",
-                    "uid": "9a6775b0-c118-11ea-bf4a-0e268c70ad4f"
-                },
-                "spec": {
-                    "clusterIP": "10.109.180.233",
->>>>>>> e9a30b30
+                    "clusterIP": "10.105.161.48",
                     "ports": [
                         {
                             "name": "http",
                             "port": 80,
                             "protocol": "TCP",
-<<<<<<< HEAD
-                            "targetPort": 8120
-=======
-                            "targetPort": 8085
->>>>>>> e9a30b30
+                            "targetPort": 8122
                         },
                         {
                             "name": "https",
                             "port": 443,
                             "protocol": "TCP",
-<<<<<<< HEAD
-                            "targetPort": 8483
-=======
-                            "targetPort": 8448
->>>>>>> e9a30b30
+                            "targetPort": 8485
                         }
                     ],
                     "selector": {
@@ -211,6 +101,55 @@
                 "status": {
                     "loadBalancer": {}
                 }
+            },
+            {
+                "apiVersion": "v1",
+                "kind": "Service",
+                "metadata": {
+                    "annotations": {
+                        "getambassador.io/config": "---\napiVersion: ambassador/v1\nkind: Module\nname: tls\nambassador_id: redirecttestsinvalidsecret\nconfig:\n  server:\n    enabled: True\n    secret: does-not-exist-secret\n    redirect_cleartext_from: 8080\n",
+                        "kubectl.kubernetes.io/last-applied-configuration": "{\"apiVersion\":\"v1\",\"kind\":\"Service\",\"metadata\":{\"annotations\":{\"getambassador.io/config\":\"---\\napiVersion: ambassador/v1\\nkind: Module\\nname: tls\\nambassador_id: redirecttestsinvalidsecret\\nconfig:\\n  server:\\n    enabled: True\\n    secret: does-not-exist-secret\\n    redirect_cleartext_from: 8080\\n\"},\"labels\":{\"app.kubernetes.io/component\":\"ambassador-service\",\"kat-ambassador-id\":\"redirecttestsinvalidsecret\",\"scope\":\"AmbassadorTest\"},\"name\":\"redirecttestsinvalidsecret\",\"namespace\":\"default\"},\"spec\":{\"ports\":[{\"name\":\"http\",\"port\":80,\"protocol\":\"TCP\",\"targetPort\":8080},{\"name\":\"https\",\"port\":443,\"protocol\":\"TCP\",\"targetPort\":8443}],\"selector\":{\"service\":\"redirecttestsinvalidsecret\"},\"type\":\"NodePort\"}}\n"
+                    },
+                    "creationTimestamp": "2020-07-09T17:31:35Z",
+                    "labels": {
+                        "app.kubernetes.io/component": "ambassador-service",
+                        "kat-ambassador-id": "redirecttestsinvalidsecret",
+                        "scope": "AmbassadorTest"
+                    },
+                    "name": "redirecttestsinvalidsecret",
+                    "namespace": "default",
+                    "resourceVersion": "11483",
+                    "selfLink": "/api/v1/namespaces/default/services/redirecttestsinvalidsecret",
+                    "uid": "09c7af12-c20a-11ea-87b2-0ab82b9da1f7"
+                },
+                "spec": {
+                    "clusterIP": "10.102.109.141",
+                    "externalTrafficPolicy": "Cluster",
+                    "ports": [
+                        {
+                            "name": "http",
+                            "nodePort": 32182,
+                            "port": 80,
+                            "protocol": "TCP",
+                            "targetPort": 8080
+                        },
+                        {
+                            "name": "https",
+                            "nodePort": 31426,
+                            "port": 443,
+                            "protocol": "TCP",
+                            "targetPort": 8443
+                        }
+                    ],
+                    "selector": {
+                        "service": "redirecttestsinvalidsecret"
+                    },
+                    "sessionAffinity": "None",
+                    "type": "NodePort"
+                },
+                "status": {
+                    "loadBalancer": {}
+                }
             }
         ]
     }
