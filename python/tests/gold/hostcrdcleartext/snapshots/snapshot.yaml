{
    "Consul": {},
    "Kubernetes": {
        "AuthService": null,
        "ConsulResolver": null,
        "Host": [
            {
                "apiVersion": "getambassador.io/v2",
                "kind": "Host",
                "metadata": {
                    "annotations": {
                        "kubectl.kubernetes.io/last-applied-configuration": "{\"apiVersion\":\"getambassador.io/v2\",\"kind\":\"Host\",\"metadata\":{\"annotations\":{},\"labels\":{\"kat-ambassador-id\":\"hostcrdcleartext\",\"scope\":\"AmbassadorTest\"},\"name\":\"hostcrdcleartext-cleartext-host\",\"namespace\":\"default\"},\"spec\":{\"acmeProvider\":{\"authority\":\"none\"},\"ambassador_id\":[\"hostcrdcleartext\"],\"hostname\":\"hostcrdcleartext\",\"requestPolicy\":{\"insecure\":{\"action\":\"Route\"}},\"selector\":{\"matchLabels\":{\"hostname\":\"hostcrdcleartext-host-cleartext\"}}}}\n"
                    },
                    "clusterName": "",
<<<<<<< HEAD
                    "creationTimestamp": "2020-07-06T15:20:00Z",
=======
                    "creationTimestamp": "2020-07-08T22:34:30Z",
>>>>>>> e9a30b30
                    "generation": 1,
                    "labels": {
                        "kat-ambassador-id": "hostcrdcleartext",
                        "scope": "AmbassadorTest"
                    },
                    "name": "hostcrdcleartext-cleartext-host",
                    "namespace": "default",
<<<<<<< HEAD
                    "resourceVersion": "19731",
                    "selfLink": "/apis/getambassador.io/v2/namespaces/default/hosts/cleartext-host",
                    "uid": "28ccb5fa-bf9c-11ea-b9b6-0e01d46fe775"
=======
                    "resourceVersion": "3623",
                    "selfLink": "/apis/getambassador.io/v2/namespaces/default/hosts/hostcrdcleartext-cleartext-host",
                    "uid": "3033bd01-c16b-11ea-b0ce-0ad2510411a7"
>>>>>>> e9a30b30
                },
                "spec": {
                    "acmeProvider": {
                        "authority": "none"
                    },
                    "ambassador_id": [
                        "hostcrdcleartext"
                    ],
                    "hostname": "hostcrdcleartext",
                    "requestPolicy": {
                        "insecure": {
                            "action": "Route"
                        }
                    },
                    "selector": {
                        "matchLabels": {
                            "hostname": "hostcrdcleartext-host-cleartext"
                        }
                    }
                }
            }
        ],
        "KubernetesEndpointResolver": null,
        "KubernetesServiceResolver": null,
        "LogService": null,
        "Mapping": [
            {
                "apiVersion": "getambassador.io/v2",
                "kind": "Mapping",
                "metadata": {
                    "annotations": {
                        "kubectl.kubernetes.io/last-applied-configuration": "{\"apiVersion\":\"getambassador.io/v2\",\"kind\":\"Mapping\",\"metadata\":{\"annotations\":{},\"labels\":{\"hostname\":\"hostcrdcleartext-host-cleartext\",\"kat-ambassador-id\":\"hostcrdcleartext\",\"scope\":\"AmbassadorTest\"},\"name\":\"hostcrdcleartext-cleartext-target-mapping\",\"namespace\":\"default\"},\"spec\":{\"ambassador_id\":[\"hostcrdcleartext\"],\"prefix\":\"/target/\",\"service\":\"hostcrdcleartext-http\"}}\n"
                    },
                    "clusterName": "",
<<<<<<< HEAD
                    "creationTimestamp": "2020-07-06T15:20:00Z",
=======
                    "creationTimestamp": "2020-07-08T22:34:30Z",
>>>>>>> e9a30b30
                    "generation": 1,
                    "labels": {
                        "hostname": "hostcrdcleartext-host-cleartext",
                        "kat-ambassador-id": "hostcrdcleartext",
                        "scope": "AmbassadorTest"
                    },
                    "name": "hostcrdcleartext-cleartext-target-mapping",
                    "namespace": "default",
<<<<<<< HEAD
                    "resourceVersion": "19733",
                    "selfLink": "/apis/getambassador.io/v2/namespaces/default/mappings/cleartext-target-mapping",
                    "uid": "28d71719-bf9c-11ea-b9b6-0e01d46fe775"
=======
                    "resourceVersion": "3625",
                    "selfLink": "/apis/getambassador.io/v2/namespaces/default/mappings/hostcrdcleartext-cleartext-target-mapping",
                    "uid": "303c8e83-c16b-11ea-b0ce-0ad2510411a7"
>>>>>>> e9a30b30
                },
                "spec": {
                    "ambassador_id": [
                        "hostcrdcleartext"
                    ],
                    "prefix": "/target/",
                    "service": "hostcrdcleartext-http"
                }
            }
        ],
        "Module": null,
        "RateLimitService": null,
        "TCPMapping": null,
        "TLSContext": null,
        "TracingService": null,
        "ingresses": null,
        "secret": null,
        "service": [
            {
                "apiVersion": "v1",
                "kind": "Service",
                "metadata": {
                    "annotations": {
                        "kubectl.kubernetes.io/last-applied-configuration": "{\"apiVersion\":\"v1\",\"kind\":\"Service\",\"metadata\":{\"annotations\":{},\"labels\":{\"kat-ambassador-id\":\"hostcrdcleartext\",\"scope\":\"AmbassadorTest\",\"service\":\"hostcrdcleartext-admin\"},\"name\":\"hostcrdcleartext-admin\",\"namespace\":\"default\"},\"spec\":{\"ports\":[{\"name\":\"hostcrdcleartext-admin\",\"port\":8877,\"targetPort\":8877}],\"selector\":{\"service\":\"hostcrdcleartext\"},\"type\":\"NodePort\"}}\n"
                    },
<<<<<<< HEAD
                    "creationTimestamp": "2020-07-06T15:20:01Z",
=======
                    "creationTimestamp": "2020-07-08T22:34:30Z",
>>>>>>> e9a30b30
                    "labels": {
                        "kat-ambassador-id": "hostcrdcleartext",
                        "scope": "AmbassadorTest",
                        "service": "hostcrdcleartext-admin"
                    },
                    "name": "hostcrdcleartext-admin",
                    "namespace": "default",
<<<<<<< HEAD
                    "resourceVersion": "19744",
                    "selfLink": "/api/v1/namespaces/default/services/hostcrdcleartext",
                    "uid": "29000c12-bf9c-11ea-b9b6-0e01d46fe775"
                },
                "spec": {
                    "clusterIP": "10.109.93.247",
                    "externalTrafficPolicy": "Cluster",
                    "ports": [
                        {
                            "name": "http",
                            "nodePort": 32513,
                            "port": 80,
                            "protocol": "TCP",
                            "targetPort": 8080
                        },
                        {
                            "name": "https",
                            "nodePort": 32508,
                            "port": 443,
=======
                    "resourceVersion": "3641",
                    "selfLink": "/api/v1/namespaces/default/services/hostcrdcleartext-admin",
                    "uid": "306eb6a4-c16b-11ea-b0ce-0ad2510411a7"
                },
                "spec": {
                    "clusterIP": "10.97.238.225",
                    "externalTrafficPolicy": "Cluster",
                    "ports": [
                        {
                            "name": "hostcrdcleartext-admin",
                            "nodePort": 31481,
                            "port": 8877,
>>>>>>> e9a30b30
                            "protocol": "TCP",
                            "targetPort": 8877
                        }
                    ],
                    "selector": {
                        "service": "hostcrdcleartext"
                    },
                    "sessionAffinity": "None",
                    "type": "NodePort"
                },
                "status": {
                    "loadBalancer": {}
                }
            },
            {
                "apiVersion": "v1",
                "kind": "Service",
                "metadata": {
                    "annotations": {
                        "kubectl.kubernetes.io/last-applied-configuration": "{\"apiVersion\":\"v1\",\"kind\":\"Service\",\"metadata\":{\"annotations\":{},\"labels\":{\"kat-ambassador-id\":\"hostcrdcleartext\",\"scope\":\"AmbassadorTest\"},\"name\":\"hostcrdcleartext-http\",\"namespace\":\"default\"},\"spec\":{\"ports\":[{\"name\":\"http\",\"port\":80,\"protocol\":\"TCP\",\"targetPort\":8085},{\"name\":\"https\",\"port\":443,\"protocol\":\"TCP\",\"targetPort\":8448}],\"selector\":{\"backend\":\"superpod-default\"}}}\n"
                    },
<<<<<<< HEAD
                    "creationTimestamp": "2020-07-06T15:20:01Z",
=======
                    "creationTimestamp": "2020-07-08T22:34:30Z",
>>>>>>> e9a30b30
                    "labels": {
                        "kat-ambassador-id": "hostcrdcleartext",
                        "scope": "AmbassadorTest"
                    },
                    "name": "hostcrdcleartext-http",
                    "namespace": "default",
<<<<<<< HEAD
                    "resourceVersion": "19748",
                    "selfLink": "/api/v1/namespaces/default/services/hostcrdcleartext-admin",
                    "uid": "290d0424-bf9c-11ea-b9b6-0e01d46fe775"
                },
                "spec": {
                    "clusterIP": "10.101.177.152",
                    "externalTrafficPolicy": "Cluster",
                    "ports": [
                        {
                            "name": "hostcrdcleartext-admin",
                            "nodePort": 30378,
                            "port": 8877,
=======
                    "resourceVersion": "3648",
                    "selfLink": "/api/v1/namespaces/default/services/hostcrdcleartext-http",
                    "uid": "30826b57-c16b-11ea-b0ce-0ad2510411a7"
                },
                "spec": {
                    "clusterIP": "10.107.202.68",
                    "ports": [
                        {
                            "name": "http",
                            "port": 80,
>>>>>>> e9a30b30
                            "protocol": "TCP",
                            "targetPort": 8085
                        },
                        {
                            "name": "https",
                            "port": 443,
                            "protocol": "TCP",
                            "targetPort": 8448
                        }
                    ],
                    "selector": {
                        "backend": "superpod-default"
                    },
                    "sessionAffinity": "None",
                    "type": "ClusterIP"
                },
                "status": {
                    "loadBalancer": {}
                }
            },
            {
                "apiVersion": "v1",
                "kind": "Service",
                "metadata": {
                    "annotations": {
                        "kubectl.kubernetes.io/last-applied-configuration": "{\"apiVersion\":\"v1\",\"kind\":\"Service\",\"metadata\":{\"annotations\":{},\"labels\":{\"app.kubernetes.io/component\":\"ambassador-service\",\"kat-ambassador-id\":\"hostcrdcleartext\",\"scope\":\"AmbassadorTest\"},\"name\":\"hostcrdcleartext\",\"namespace\":\"default\"},\"spec\":{\"ports\":[{\"name\":\"http\",\"port\":80,\"protocol\":\"TCP\",\"targetPort\":8080},{\"name\":\"https\",\"port\":443,\"protocol\":\"TCP\",\"targetPort\":8443}],\"selector\":{\"service\":\"hostcrdcleartext\"},\"type\":\"NodePort\"}}\n"
                    },
<<<<<<< HEAD
                    "creationTimestamp": "2020-07-06T15:20:01Z",
=======
                    "creationTimestamp": "2020-07-08T22:34:30Z",
>>>>>>> e9a30b30
                    "labels": {
                        "app.kubernetes.io/component": "ambassador-service",
                        "kat-ambassador-id": "hostcrdcleartext",
                        "scope": "AmbassadorTest"
                    },
                    "name": "hostcrdcleartext",
                    "namespace": "default",
<<<<<<< HEAD
                    "resourceVersion": "19756",
                    "selfLink": "/api/v1/namespaces/default/services/hostcrdcleartext-http",
                    "uid": "29236741-bf9c-11ea-b9b6-0e01d46fe775"
                },
                "spec": {
                    "clusterIP": "10.102.235.55",
=======
                    "resourceVersion": "3637",
                    "selfLink": "/api/v1/namespaces/default/services/hostcrdcleartext",
                    "uid": "3060822e-c16b-11ea-b0ce-0ad2510411a7"
                },
                "spec": {
                    "clusterIP": "10.99.158.137",
                    "externalTrafficPolicy": "Cluster",
>>>>>>> e9a30b30
                    "ports": [
                        {
                            "name": "http",
                            "nodePort": 30692,
                            "port": 80,
                            "protocol": "TCP",
                            "targetPort": 8080
                        },
                        {
                            "name": "https",
                            "nodePort": 32499,
                            "port": 443,
                            "protocol": "TCP",
                            "targetPort": 8443
                        }
                    ],
                    "selector": {
                        "service": "hostcrdcleartext"
                    },
                    "sessionAffinity": "None",
                    "type": "NodePort"
                },
                "status": {
                    "loadBalancer": {}
                }
            }
        ]
    }
}<|MERGE_RESOLUTION|>--- conflicted
+++ resolved
@@ -12,11 +12,7 @@
                         "kubectl.kubernetes.io/last-applied-configuration": "{\"apiVersion\":\"getambassador.io/v2\",\"kind\":\"Host\",\"metadata\":{\"annotations\":{},\"labels\":{\"kat-ambassador-id\":\"hostcrdcleartext\",\"scope\":\"AmbassadorTest\"},\"name\":\"hostcrdcleartext-cleartext-host\",\"namespace\":\"default\"},\"spec\":{\"acmeProvider\":{\"authority\":\"none\"},\"ambassador_id\":[\"hostcrdcleartext\"],\"hostname\":\"hostcrdcleartext\",\"requestPolicy\":{\"insecure\":{\"action\":\"Route\"}},\"selector\":{\"matchLabels\":{\"hostname\":\"hostcrdcleartext-host-cleartext\"}}}}\n"
                     },
                     "clusterName": "",
-<<<<<<< HEAD
-                    "creationTimestamp": "2020-07-06T15:20:00Z",
-=======
-                    "creationTimestamp": "2020-07-08T22:34:30Z",
->>>>>>> e9a30b30
+                    "creationTimestamp": "2020-07-09T17:30:56Z",
                     "generation": 1,
                     "labels": {
                         "kat-ambassador-id": "hostcrdcleartext",
@@ -24,15 +20,9 @@
                     },
                     "name": "hostcrdcleartext-cleartext-host",
                     "namespace": "default",
-<<<<<<< HEAD
-                    "resourceVersion": "19731",
-                    "selfLink": "/apis/getambassador.io/v2/namespaces/default/hosts/cleartext-host",
-                    "uid": "28ccb5fa-bf9c-11ea-b9b6-0e01d46fe775"
-=======
-                    "resourceVersion": "3623",
+                    "resourceVersion": "10728",
                     "selfLink": "/apis/getambassador.io/v2/namespaces/default/hosts/hostcrdcleartext-cleartext-host",
-                    "uid": "3033bd01-c16b-11ea-b0ce-0ad2510411a7"
->>>>>>> e9a30b30
+                    "uid": "f25a5aed-c209-11ea-87b2-0ab82b9da1f7"
                 },
                 "spec": {
                     "acmeProvider": {
@@ -67,11 +57,7 @@
                         "kubectl.kubernetes.io/last-applied-configuration": "{\"apiVersion\":\"getambassador.io/v2\",\"kind\":\"Mapping\",\"metadata\":{\"annotations\":{},\"labels\":{\"hostname\":\"hostcrdcleartext-host-cleartext\",\"kat-ambassador-id\":\"hostcrdcleartext\",\"scope\":\"AmbassadorTest\"},\"name\":\"hostcrdcleartext-cleartext-target-mapping\",\"namespace\":\"default\"},\"spec\":{\"ambassador_id\":[\"hostcrdcleartext\"],\"prefix\":\"/target/\",\"service\":\"hostcrdcleartext-http\"}}\n"
                     },
                     "clusterName": "",
-<<<<<<< HEAD
-                    "creationTimestamp": "2020-07-06T15:20:00Z",
-=======
-                    "creationTimestamp": "2020-07-08T22:34:30Z",
->>>>>>> e9a30b30
+                    "creationTimestamp": "2020-07-09T17:30:56Z",
                     "generation": 1,
                     "labels": {
                         "hostname": "hostcrdcleartext-host-cleartext",
@@ -80,15 +66,9 @@
                     },
                     "name": "hostcrdcleartext-cleartext-target-mapping",
                     "namespace": "default",
-<<<<<<< HEAD
-                    "resourceVersion": "19733",
-                    "selfLink": "/apis/getambassador.io/v2/namespaces/default/mappings/cleartext-target-mapping",
-                    "uid": "28d71719-bf9c-11ea-b9b6-0e01d46fe775"
-=======
-                    "resourceVersion": "3625",
+                    "resourceVersion": "10729",
                     "selfLink": "/apis/getambassador.io/v2/namespaces/default/mappings/hostcrdcleartext-cleartext-target-mapping",
-                    "uid": "303c8e83-c16b-11ea-b0ce-0ad2510411a7"
->>>>>>> e9a30b30
+                    "uid": "f26184ef-c209-11ea-87b2-0ab82b9da1f7"
                 },
                 "spec": {
                     "ambassador_id": [
@@ -112,13 +92,57 @@
                 "kind": "Service",
                 "metadata": {
                     "annotations": {
+                        "kubectl.kubernetes.io/last-applied-configuration": "{\"apiVersion\":\"v1\",\"kind\":\"Service\",\"metadata\":{\"annotations\":{},\"labels\":{\"app.kubernetes.io/component\":\"ambassador-service\",\"kat-ambassador-id\":\"hostcrdcleartext\",\"scope\":\"AmbassadorTest\"},\"name\":\"hostcrdcleartext\",\"namespace\":\"default\"},\"spec\":{\"ports\":[{\"name\":\"http\",\"port\":80,\"protocol\":\"TCP\",\"targetPort\":8080},{\"name\":\"https\",\"port\":443,\"protocol\":\"TCP\",\"targetPort\":8443}],\"selector\":{\"service\":\"hostcrdcleartext\"},\"type\":\"NodePort\"}}\n"
+                    },
+                    "creationTimestamp": "2020-07-09T17:30:56Z",
+                    "labels": {
+                        "app.kubernetes.io/component": "ambassador-service",
+                        "kat-ambassador-id": "hostcrdcleartext",
+                        "scope": "AmbassadorTest"
+                    },
+                    "name": "hostcrdcleartext",
+                    "namespace": "default",
+                    "resourceVersion": "10739",
+                    "selfLink": "/api/v1/namespaces/default/services/hostcrdcleartext",
+                    "uid": "f2822557-c209-11ea-87b2-0ab82b9da1f7"
+                },
+                "spec": {
+                    "clusterIP": "10.111.110.184",
+                    "externalTrafficPolicy": "Cluster",
+                    "ports": [
+                        {
+                            "name": "http",
+                            "nodePort": 32382,
+                            "port": 80,
+                            "protocol": "TCP",
+                            "targetPort": 8080
+                        },
+                        {
+                            "name": "https",
+                            "nodePort": 31249,
+                            "port": 443,
+                            "protocol": "TCP",
+                            "targetPort": 8443
+                        }
+                    ],
+                    "selector": {
+                        "service": "hostcrdcleartext"
+                    },
+                    "sessionAffinity": "None",
+                    "type": "NodePort"
+                },
+                "status": {
+                    "loadBalancer": {}
+                }
+            },
+            {
+                "apiVersion": "v1",
+                "kind": "Service",
+                "metadata": {
+                    "annotations": {
                         "kubectl.kubernetes.io/last-applied-configuration": "{\"apiVersion\":\"v1\",\"kind\":\"Service\",\"metadata\":{\"annotations\":{},\"labels\":{\"kat-ambassador-id\":\"hostcrdcleartext\",\"scope\":\"AmbassadorTest\",\"service\":\"hostcrdcleartext-admin\"},\"name\":\"hostcrdcleartext-admin\",\"namespace\":\"default\"},\"spec\":{\"ports\":[{\"name\":\"hostcrdcleartext-admin\",\"port\":8877,\"targetPort\":8877}],\"selector\":{\"service\":\"hostcrdcleartext\"},\"type\":\"NodePort\"}}\n"
                     },
-<<<<<<< HEAD
-                    "creationTimestamp": "2020-07-06T15:20:01Z",
-=======
-                    "creationTimestamp": "2020-07-08T22:34:30Z",
->>>>>>> e9a30b30
+                    "creationTimestamp": "2020-07-09T17:30:56Z",
                     "labels": {
                         "kat-ambassador-id": "hostcrdcleartext",
                         "scope": "AmbassadorTest",
@@ -126,40 +150,18 @@
                     },
                     "name": "hostcrdcleartext-admin",
                     "namespace": "default",
-<<<<<<< HEAD
-                    "resourceVersion": "19744",
-                    "selfLink": "/api/v1/namespaces/default/services/hostcrdcleartext",
-                    "uid": "29000c12-bf9c-11ea-b9b6-0e01d46fe775"
-                },
-                "spec": {
-                    "clusterIP": "10.109.93.247",
+                    "resourceVersion": "10744",
+                    "selfLink": "/api/v1/namespaces/default/services/hostcrdcleartext-admin",
+                    "uid": "f28beab7-c209-11ea-87b2-0ab82b9da1f7"
+                },
+                "spec": {
+                    "clusterIP": "10.106.56.5",
                     "externalTrafficPolicy": "Cluster",
                     "ports": [
                         {
-                            "name": "http",
-                            "nodePort": 32513,
-                            "port": 80,
-                            "protocol": "TCP",
-                            "targetPort": 8080
-                        },
-                        {
-                            "name": "https",
-                            "nodePort": 32508,
-                            "port": 443,
-=======
-                    "resourceVersion": "3641",
-                    "selfLink": "/api/v1/namespaces/default/services/hostcrdcleartext-admin",
-                    "uid": "306eb6a4-c16b-11ea-b0ce-0ad2510411a7"
-                },
-                "spec": {
-                    "clusterIP": "10.97.238.225",
-                    "externalTrafficPolicy": "Cluster",
-                    "ports": [
-                        {
                             "name": "hostcrdcleartext-admin",
-                            "nodePort": 31481,
+                            "nodePort": 32200,
                             "port": 8877,
->>>>>>> e9a30b30
                             "protocol": "TCP",
                             "targetPort": 8877
                         }
@@ -179,52 +181,33 @@
                 "kind": "Service",
                 "metadata": {
                     "annotations": {
-                        "kubectl.kubernetes.io/last-applied-configuration": "{\"apiVersion\":\"v1\",\"kind\":\"Service\",\"metadata\":{\"annotations\":{},\"labels\":{\"kat-ambassador-id\":\"hostcrdcleartext\",\"scope\":\"AmbassadorTest\"},\"name\":\"hostcrdcleartext-http\",\"namespace\":\"default\"},\"spec\":{\"ports\":[{\"name\":\"http\",\"port\":80,\"protocol\":\"TCP\",\"targetPort\":8085},{\"name\":\"https\",\"port\":443,\"protocol\":\"TCP\",\"targetPort\":8448}],\"selector\":{\"backend\":\"superpod-default\"}}}\n"
-                    },
-<<<<<<< HEAD
-                    "creationTimestamp": "2020-07-06T15:20:01Z",
-=======
-                    "creationTimestamp": "2020-07-08T22:34:30Z",
->>>>>>> e9a30b30
+                        "kubectl.kubernetes.io/last-applied-configuration": "{\"apiVersion\":\"v1\",\"kind\":\"Service\",\"metadata\":{\"annotations\":{},\"labels\":{\"kat-ambassador-id\":\"hostcrdcleartext\",\"scope\":\"AmbassadorTest\"},\"name\":\"hostcrdcleartext-http\",\"namespace\":\"default\"},\"spec\":{\"ports\":[{\"name\":\"http\",\"port\":80,\"protocol\":\"TCP\",\"targetPort\":8105},{\"name\":\"https\",\"port\":443,\"protocol\":\"TCP\",\"targetPort\":8468}],\"selector\":{\"backend\":\"superpod-default\"}}}\n"
+                    },
+                    "creationTimestamp": "2020-07-09T17:30:56Z",
                     "labels": {
                         "kat-ambassador-id": "hostcrdcleartext",
                         "scope": "AmbassadorTest"
                     },
                     "name": "hostcrdcleartext-http",
                     "namespace": "default",
-<<<<<<< HEAD
-                    "resourceVersion": "19748",
-                    "selfLink": "/api/v1/namespaces/default/services/hostcrdcleartext-admin",
-                    "uid": "290d0424-bf9c-11ea-b9b6-0e01d46fe775"
-                },
-                "spec": {
-                    "clusterIP": "10.101.177.152",
-                    "externalTrafficPolicy": "Cluster",
-                    "ports": [
-                        {
-                            "name": "hostcrdcleartext-admin",
-                            "nodePort": 30378,
-                            "port": 8877,
-=======
-                    "resourceVersion": "3648",
+                    "resourceVersion": "10751",
                     "selfLink": "/api/v1/namespaces/default/services/hostcrdcleartext-http",
-                    "uid": "30826b57-c16b-11ea-b0ce-0ad2510411a7"
-                },
-                "spec": {
-                    "clusterIP": "10.107.202.68",
+                    "uid": "f2a84099-c209-11ea-87b2-0ab82b9da1f7"
+                },
+                "spec": {
+                    "clusterIP": "10.97.171.151",
                     "ports": [
                         {
                             "name": "http",
                             "port": 80,
->>>>>>> e9a30b30
-                            "protocol": "TCP",
-                            "targetPort": 8085
+                            "protocol": "TCP",
+                            "targetPort": 8105
                         },
                         {
                             "name": "https",
                             "port": 443,
                             "protocol": "TCP",
-                            "targetPort": 8448
+                            "targetPort": 8468
                         }
                     ],
                     "selector": {
@@ -232,67 +215,6 @@
                     },
                     "sessionAffinity": "None",
                     "type": "ClusterIP"
-                },
-                "status": {
-                    "loadBalancer": {}
-                }
-            },
-            {
-                "apiVersion": "v1",
-                "kind": "Service",
-                "metadata": {
-                    "annotations": {
-                        "kubectl.kubernetes.io/last-applied-configuration": "{\"apiVersion\":\"v1\",\"kind\":\"Service\",\"metadata\":{\"annotations\":{},\"labels\":{\"app.kubernetes.io/component\":\"ambassador-service\",\"kat-ambassador-id\":\"hostcrdcleartext\",\"scope\":\"AmbassadorTest\"},\"name\":\"hostcrdcleartext\",\"namespace\":\"default\"},\"spec\":{\"ports\":[{\"name\":\"http\",\"port\":80,\"protocol\":\"TCP\",\"targetPort\":8080},{\"name\":\"https\",\"port\":443,\"protocol\":\"TCP\",\"targetPort\":8443}],\"selector\":{\"service\":\"hostcrdcleartext\"},\"type\":\"NodePort\"}}\n"
-                    },
-<<<<<<< HEAD
-                    "creationTimestamp": "2020-07-06T15:20:01Z",
-=======
-                    "creationTimestamp": "2020-07-08T22:34:30Z",
->>>>>>> e9a30b30
-                    "labels": {
-                        "app.kubernetes.io/component": "ambassador-service",
-                        "kat-ambassador-id": "hostcrdcleartext",
-                        "scope": "AmbassadorTest"
-                    },
-                    "name": "hostcrdcleartext",
-                    "namespace": "default",
-<<<<<<< HEAD
-                    "resourceVersion": "19756",
-                    "selfLink": "/api/v1/namespaces/default/services/hostcrdcleartext-http",
-                    "uid": "29236741-bf9c-11ea-b9b6-0e01d46fe775"
-                },
-                "spec": {
-                    "clusterIP": "10.102.235.55",
-=======
-                    "resourceVersion": "3637",
-                    "selfLink": "/api/v1/namespaces/default/services/hostcrdcleartext",
-                    "uid": "3060822e-c16b-11ea-b0ce-0ad2510411a7"
-                },
-                "spec": {
-                    "clusterIP": "10.99.158.137",
-                    "externalTrafficPolicy": "Cluster",
->>>>>>> e9a30b30
-                    "ports": [
-                        {
-                            "name": "http",
-                            "nodePort": 30692,
-                            "port": 80,
-                            "protocol": "TCP",
-                            "targetPort": 8080
-                        },
-                        {
-                            "name": "https",
-                            "nodePort": 32499,
-                            "port": 443,
-                            "protocol": "TCP",
-                            "targetPort": 8443
-                        }
-                    ],
-                    "selector": {
-                        "service": "hostcrdcleartext"
-                    },
-                    "sessionAffinity": "None",
-                    "type": "NodePort"
                 },
                 "status": {
                     "loadBalancer": {}
