--- conflicted
+++ resolved
@@ -20,15 +20,48 @@
                 "kind": "Service",
                 "metadata": {
                     "annotations": {
-<<<<<<< HEAD
                         "getambassador.io/config": "---\napiVersion: ambassador/v0\nkind: RateLimitService\nname: ratelimit-v0\nservice: rate-limit-v0:5000\ntimeout_ms: 500\nambassador_id: ratelimitv0test\n",
                         "kubectl.kubernetes.io/last-applied-configuration": "{\"apiVersion\":\"v1\",\"kind\":\"Service\",\"metadata\":{\"annotations\":{\"getambassador.io/config\":\"---\\napiVersion: ambassador/v0\\nkind: RateLimitService\\nname: ratelimit-v0\\nservice: rate-limit-v0:5000\\ntimeout_ms: 500\\nambassador_id: ratelimitv0test\\n\"},\"labels\":{\"kat-ambassador-id\":\"ratelimitv0test\",\"scope\":\"AmbassadorTest\"},\"name\":\"rate-limit-v0\",\"namespace\":\"default\"},\"spec\":{\"ports\":[{\"name\":\"grpc\",\"port\":5000,\"targetPort\":\"grpc\"}],\"selector\":{\"app\":\"rate-limit-v0\"},\"type\":\"ClusterIP\"}}\n"
                     },
-                    "creationTimestamp": "2020-07-06T15:21:02Z",
-=======
+                    "creationTimestamp": "2020-07-09T17:31:15Z",
+                    "labels": {
+                        "kat-ambassador-id": "ratelimitv0test",
+                        "scope": "AmbassadorTest"
+                    },
+                    "name": "rate-limit-v0",
+                    "namespace": "default",
+                    "resourceVersion": "11179",
+                    "selfLink": "/api/v1/namespaces/default/services/rate-limit-v0",
+                    "uid": "fdc9702d-c209-11ea-87b2-0ab82b9da1f7"
+                },
+                "spec": {
+                    "clusterIP": "10.108.17.255",
+                    "ports": [
+                        {
+                            "name": "grpc",
+                            "port": 5000,
+                            "protocol": "TCP",
+                            "targetPort": "grpc"
+                        }
+                    ],
+                    "selector": {
+                        "app": "rate-limit-v0"
+                    },
+                    "sessionAffinity": "None",
+                    "type": "ClusterIP"
+                },
+                "status": {
+                    "loadBalancer": {}
+                }
+            },
+            {
+                "apiVersion": "v1",
+                "kind": "Service",
+                "metadata": {
+                    "annotations": {
                         "kubectl.kubernetes.io/last-applied-configuration": "{\"apiVersion\":\"v1\",\"kind\":\"Service\",\"metadata\":{\"annotations\":{},\"labels\":{\"app.kubernetes.io/component\":\"ambassador-service\",\"kat-ambassador-id\":\"ratelimitv0test\",\"scope\":\"AmbassadorTest\"},\"name\":\"ratelimitv0test\",\"namespace\":\"default\"},\"spec\":{\"ports\":[{\"name\":\"http\",\"port\":80,\"protocol\":\"TCP\",\"targetPort\":8080},{\"name\":\"https\",\"port\":443,\"protocol\":\"TCP\",\"targetPort\":8443}],\"selector\":{\"service\":\"ratelimitv0test\"},\"type\":\"NodePort\"}}\n"
                     },
-                    "creationTimestamp": "2020-07-08T12:43:16Z",
+                    "creationTimestamp": "2020-07-09T17:31:17Z",
                     "labels": {
                         "app.kubernetes.io/component": "ambassador-service",
                         "kat-ambassador-id": "ratelimitv0test",
@@ -36,24 +69,24 @@
                     },
                     "name": "ratelimitv0test",
                     "namespace": "default",
-                    "resourceVersion": "26224",
+                    "resourceVersion": "11211",
                     "selfLink": "/api/v1/namespaces/default/services/ratelimitv0test",
-                    "uid": "985f0bac-c118-11ea-bf4a-0e268c70ad4f"
+                    "uid": "fee0ffc5-c209-11ea-87b2-0ab82b9da1f7"
                 },
                 "spec": {
-                    "clusterIP": "10.100.158.23",
+                    "clusterIP": "10.106.238.187",
                     "externalTrafficPolicy": "Cluster",
                     "ports": [
                         {
                             "name": "http",
-                            "nodePort": 31032,
+                            "nodePort": 32480,
                             "port": 80,
                             "protocol": "TCP",
                             "targetPort": 8080
                         },
                         {
                             "name": "https",
-                            "nodePort": 31636,
+                            "nodePort": 31166,
                             "port": 443,
                             "protocol": "TCP",
                             "targetPort": 8443
@@ -76,105 +109,28 @@
                     "annotations": {
                         "kubectl.kubernetes.io/last-applied-configuration": "{\"apiVersion\":\"v1\",\"kind\":\"Service\",\"metadata\":{\"annotations\":{},\"labels\":{\"kat-ambassador-id\":\"ratelimitv0test\",\"scope\":\"AmbassadorTest\",\"service\":\"ratelimitv0test-admin\"},\"name\":\"ratelimitv0test-admin\",\"namespace\":\"default\"},\"spec\":{\"ports\":[{\"name\":\"ratelimitv0test-admin\",\"port\":8877,\"targetPort\":8877}],\"selector\":{\"service\":\"ratelimitv0test\"},\"type\":\"NodePort\"}}\n"
                     },
-                    "creationTimestamp": "2020-07-08T12:43:16Z",
->>>>>>> e9a30b30
+                    "creationTimestamp": "2020-07-09T17:31:18Z",
                     "labels": {
                         "kat-ambassador-id": "ratelimitv0test",
-                        "scope": "AmbassadorTest"
+                        "scope": "AmbassadorTest",
+                        "service": "ratelimitv0test-admin"
                     },
-                    "name": "rate-limit-v0",
+                    "name": "ratelimitv0test-admin",
                     "namespace": "default",
-<<<<<<< HEAD
-                    "resourceVersion": "20841",
-                    "selfLink": "/api/v1/namespaces/default/services/rate-limit-v0",
-                    "uid": "4db54d58-bf9c-11ea-b9b6-0e01d46fe775"
+                    "resourceVersion": "11221",
+                    "selfLink": "/api/v1/namespaces/default/services/ratelimitv0test-admin",
+                    "uid": "ff443caa-c209-11ea-87b2-0ab82b9da1f7"
                 },
                 "spec": {
-                    "clusterIP": "10.96.235.57",
-                    "ports": [
-                        {
-                            "name": "grpc",
-                            "port": 5000,
-=======
-                    "resourceVersion": "26228",
-                    "selfLink": "/api/v1/namespaces/default/services/ratelimitv0test-admin",
-                    "uid": "986a94a2-c118-11ea-bf4a-0e268c70ad4f"
-                },
-                "spec": {
-                    "clusterIP": "10.99.170.116",
+                    "clusterIP": "10.103.64.10",
                     "externalTrafficPolicy": "Cluster",
                     "ports": [
                         {
                             "name": "ratelimitv0test-admin",
-                            "nodePort": 31808,
+                            "nodePort": 31765,
                             "port": 8877,
->>>>>>> e9a30b30
                             "protocol": "TCP",
-                            "targetPort": "grpc"
-                        }
-                    ],
-                    "selector": {
-                        "app": "rate-limit-v0"
-                    },
-                    "sessionAffinity": "None",
-                    "type": "ClusterIP"
-                },
-                "status": {
-                    "loadBalancer": {}
-                }
-            },
-            {
-                "apiVersion": "v1",
-                "kind": "Service",
-                "metadata": {
-                    "annotations": {
-<<<<<<< HEAD
-                        "kubectl.kubernetes.io/last-applied-configuration": "{\"apiVersion\":\"v1\",\"kind\":\"Service\",\"metadata\":{\"annotations\":{},\"labels\":{\"app.kubernetes.io/component\":\"ambassador-service\",\"kat-ambassador-id\":\"ratelimitv0test\",\"scope\":\"AmbassadorTest\"},\"name\":\"ratelimitv0test\",\"namespace\":\"default\"},\"spec\":{\"ports\":[{\"name\":\"http\",\"port\":80,\"protocol\":\"TCP\",\"targetPort\":8080},{\"name\":\"https\",\"port\":443,\"protocol\":\"TCP\",\"targetPort\":8443}],\"selector\":{\"service\":\"ratelimitv0test\"},\"type\":\"NodePort\"}}\n"
-                    },
-                    "creationTimestamp": "2020-07-06T15:21:04Z",
-=======
-                        "getambassador.io/config": "---\napiVersion: ambassador/v0\nkind: Mapping\nname: ratelimit_target_mapping\nprefix: /target/\nservice: ratelimitv0test-http\nrate_limits:\n- descriptor: A test case\n  headers:\n  - \"x-ambassador-test-allow\"\nambassador_id: ratelimitv0test\n---\napiVersion: ambassador/v1\nkind: Mapping\nname: ratelimit_label_mapping\nprefix: /labels/\nservice: ratelimitv0test-http\nlabels:\n  ambassador:\n  - host_and_user:\n    - custom-label:\n        header: \":authority\"\n        omit_if_not_present: true\n    - user:\n        header: \"x-user\"\n        omit_if_not_present: true\n  - omg_header:\n    - custom-label:\n        header: \"x-omg\"\n        default: \"OMFG!\"\nambassador_id: ratelimitv0test\n",
-                        "kubectl.kubernetes.io/last-applied-configuration": "{\"apiVersion\":\"v1\",\"kind\":\"Service\",\"metadata\":{\"annotations\":{\"getambassador.io/config\":\"---\\napiVersion: ambassador/v0\\nkind: Mapping\\nname: ratelimit_target_mapping\\nprefix: /target/\\nservice: ratelimitv0test-http\\nrate_limits:\\n- descriptor: A test case\\n  headers:\\n  - \\\"x-ambassador-test-allow\\\"\\nambassador_id: ratelimitv0test\\n---\\napiVersion: ambassador/v1\\nkind: Mapping\\nname: ratelimit_label_mapping\\nprefix: /labels/\\nservice: ratelimitv0test-http\\nlabels:\\n  ambassador:\\n  - host_and_user:\\n    - custom-label:\\n        header: \\\":authority\\\"\\n        omit_if_not_present: true\\n    - user:\\n        header: \\\"x-user\\\"\\n        omit_if_not_present: true\\n  - omg_header:\\n    - custom-label:\\n        header: \\\"x-omg\\\"\\n        default: \\\"OMFG!\\\"\\nambassador_id: ratelimitv0test\\n\"},\"labels\":{\"kat-ambassador-id\":\"ratelimitv0test\",\"scope\":\"AmbassadorTest\"},\"name\":\"ratelimitv0test-http\",\"namespace\":\"default\"},\"spec\":{\"ports\":[{\"name\":\"http\",\"port\":80,\"protocol\":\"TCP\",\"targetPort\":8080},{\"name\":\"https\",\"port\":443,\"protocol\":\"TCP\",\"targetPort\":8443}],\"selector\":{\"backend\":\"superpod-default\"}}}\n"
-                    },
-                    "creationTimestamp": "2020-07-08T12:43:16Z",
->>>>>>> e9a30b30
-                    "labels": {
-                        "app.kubernetes.io/component": "ambassador-service",
-                        "kat-ambassador-id": "ratelimitv0test",
-                        "scope": "AmbassadorTest"
-                    },
-                    "name": "ratelimitv0test",
-                    "namespace": "default",
-<<<<<<< HEAD
-                    "resourceVersion": "20876",
-                    "selfLink": "/api/v1/namespaces/default/services/ratelimitv0test",
-                    "uid": "4eae7c9a-bf9c-11ea-b9b6-0e01d46fe775"
-                },
-                "spec": {
-                    "clusterIP": "10.98.12.2",
-                    "externalTrafficPolicy": "Cluster",
-=======
-                    "resourceVersion": "26235",
-                    "selfLink": "/api/v1/namespaces/default/services/ratelimitv0test-http",
-                    "uid": "987d8042-c118-11ea-bf4a-0e268c70ad4f"
-                },
-                "spec": {
-                    "clusterIP": "10.111.100.232",
->>>>>>> e9a30b30
-                    "ports": [
-                        {
-                            "name": "http",
-                            "nodePort": 31637,
-                            "port": 80,
-                            "protocol": "TCP",
-                            "targetPort": 8080
-                        },
-                        {
-                            "name": "https",
-                            "nodePort": 30403,
-                            "port": 443,
-                            "protocol": "TCP",
-                            "targetPort": 8443
+                            "targetPort": 8877
                         }
                     ],
                     "selector": {
@@ -192,89 +148,34 @@
                 "kind": "Service",
                 "metadata": {
                     "annotations": {
-                        "kubectl.kubernetes.io/last-applied-configuration": "{\"apiVersion\":\"v1\",\"kind\":\"Service\",\"metadata\":{\"annotations\":{},\"labels\":{\"kat-ambassador-id\":\"ratelimitv0test\",\"scope\":\"AmbassadorTest\",\"service\":\"ratelimitv0test-admin\"},\"name\":\"ratelimitv0test-admin\",\"namespace\":\"default\"},\"spec\":{\"ports\":[{\"name\":\"ratelimitv0test-admin\",\"port\":8877,\"targetPort\":8877}],\"selector\":{\"service\":\"ratelimitv0test\"},\"type\":\"NodePort\"}}\n"
+                        "getambassador.io/config": "---\napiVersion: ambassador/v0\nkind: Mapping\nname: ratelimit_target_mapping\nprefix: /target/\nservice: ratelimitv0test-http\nrate_limits:\n- descriptor: A test case\n  headers:\n  - \"x-ambassador-test-allow\"\nambassador_id: ratelimitv0test\n---\napiVersion: ambassador/v1\nkind: Mapping\nname: ratelimit_label_mapping\nprefix: /labels/\nservice: ratelimitv0test-http\nlabels:\n  ambassador:\n  - host_and_user:\n    - custom-label:\n        header: \":authority\"\n        omit_if_not_present: true\n    - user:\n        header: \"x-user\"\n        omit_if_not_present: true\n  - omg_header:\n    - custom-label:\n        header: \"x-omg\"\n        default: \"OMFG!\"\nambassador_id: ratelimitv0test\n",
+                        "kubectl.kubernetes.io/last-applied-configuration": "{\"apiVersion\":\"v1\",\"kind\":\"Service\",\"metadata\":{\"annotations\":{\"getambassador.io/config\":\"---\\napiVersion: ambassador/v0\\nkind: Mapping\\nname: ratelimit_target_mapping\\nprefix: /target/\\nservice: ratelimitv0test-http\\nrate_limits:\\n- descriptor: A test case\\n  headers:\\n  - \\\"x-ambassador-test-allow\\\"\\nambassador_id: ratelimitv0test\\n---\\napiVersion: ambassador/v1\\nkind: Mapping\\nname: ratelimit_label_mapping\\nprefix: /labels/\\nservice: ratelimitv0test-http\\nlabels:\\n  ambassador:\\n  - host_and_user:\\n    - custom-label:\\n        header: \\\":authority\\\"\\n        omit_if_not_present: true\\n    - user:\\n        header: \\\"x-user\\\"\\n        omit_if_not_present: true\\n  - omg_header:\\n    - custom-label:\\n        header: \\\"x-omg\\\"\\n        default: \\\"OMFG!\\\"\\nambassador_id: ratelimitv0test\\n\"},\"labels\":{\"kat-ambassador-id\":\"ratelimitv0test\",\"scope\":\"AmbassadorTest\"},\"name\":\"ratelimitv0test-http\",\"namespace\":\"default\"},\"spec\":{\"ports\":[{\"name\":\"http\",\"port\":80,\"protocol\":\"TCP\",\"targetPort\":8117},{\"name\":\"https\",\"port\":443,\"protocol\":\"TCP\",\"targetPort\":8480}],\"selector\":{\"backend\":\"superpod-default\"}}}\n"
                     },
-<<<<<<< HEAD
-                    "creationTimestamp": "2020-07-06T15:21:05Z",
-=======
-                    "creationTimestamp": "2020-07-08T12:43:16Z",
->>>>>>> e9a30b30
-                    "labels": {
-                        "kat-ambassador-id": "ratelimitv0test",
-                        "scope": "AmbassadorTest",
-                        "service": "ratelimitv0test-admin"
-                    },
-                    "name": "ratelimitv0test-admin",
-                    "namespace": "default",
-<<<<<<< HEAD
-                    "resourceVersion": "20882",
-                    "selfLink": "/api/v1/namespaces/default/services/ratelimitv0test-admin",
-                    "uid": "4f35aebb-bf9c-11ea-b9b6-0e01d46fe775"
-                },
-                "spec": {
-                    "clusterIP": "10.98.9.232",
-                    "externalTrafficPolicy": "Cluster",
-=======
-                    "resourceVersion": "26197",
-                    "selfLink": "/api/v1/namespaces/default/services/rate-limit-v0",
-                    "uid": "98309220-c118-11ea-bf4a-0e268c70ad4f"
-                },
-                "spec": {
-                    "clusterIP": "10.99.214.21",
->>>>>>> e9a30b30
-                    "ports": [
-                        {
-                            "name": "ratelimitv0test-admin",
-                            "nodePort": 31130,
-                            "port": 8877,
-                            "protocol": "TCP",
-                            "targetPort": 8877
-                        }
-                    ],
-                    "selector": {
-                        "service": "ratelimitv0test"
-                    },
-                    "sessionAffinity": "None",
-                    "type": "NodePort"
-                },
-                "status": {
-                    "loadBalancer": {}
-                }
-<<<<<<< HEAD
-            },
-            {
-                "apiVersion": "v1",
-                "kind": "Service",
-                "metadata": {
-                    "annotations": {
-                        "getambassador.io/config": "---\napiVersion: ambassador/v0\nkind: Mapping\nname: ratelimit_target_mapping\nprefix: /target/\nservice: ratelimitv0test-http\nrate_limits:\n- descriptor: A test case\n  headers:\n  - \"x-ambassador-test-allow\"\nambassador_id: ratelimitv0test\n---\napiVersion: ambassador/v1\nkind: Mapping\nname: ratelimit_label_mapping\nprefix: /labels/\nservice: ratelimitv0test-http\nlabels:\n  ambassador:\n  - host_and_user:\n    - custom-label:\n        header: \":authority\"\n        omit_if_not_present: true\n    - user:\n        header: \"x-user\"\n        omit_if_not_present: true\n  - omg_header:\n    - custom-label:\n        header: \"x-omg\"\n        default: \"OMFG!\"\nambassador_id: ratelimitv0test\n",
-                        "kubectl.kubernetes.io/last-applied-configuration": "{\"apiVersion\":\"v1\",\"kind\":\"Service\",\"metadata\":{\"annotations\":{\"getambassador.io/config\":\"---\\napiVersion: ambassador/v0\\nkind: Mapping\\nname: ratelimit_target_mapping\\nprefix: /target/\\nservice: ratelimitv0test-http\\nrate_limits:\\n- descriptor: A test case\\n  headers:\\n  - \\\"x-ambassador-test-allow\\\"\\nambassador_id: ratelimitv0test\\n---\\napiVersion: ambassador/v1\\nkind: Mapping\\nname: ratelimit_label_mapping\\nprefix: /labels/\\nservice: ratelimitv0test-http\\nlabels:\\n  ambassador:\\n  - host_and_user:\\n    - custom-label:\\n        header: \\\":authority\\\"\\n        omit_if_not_present: true\\n    - user:\\n        header: \\\"x-user\\\"\\n        omit_if_not_present: true\\n  - omg_header:\\n    - custom-label:\\n        header: \\\"x-omg\\\"\\n        default: \\\"OMFG!\\\"\\nambassador_id: ratelimitv0test\\n\"},\"labels\":{\"kat-ambassador-id\":\"ratelimitv0test\",\"scope\":\"AmbassadorTest\"},\"name\":\"ratelimitv0test-http\",\"namespace\":\"default\"},\"spec\":{\"ports\":[{\"name\":\"http\",\"port\":80,\"protocol\":\"TCP\",\"targetPort\":8115},{\"name\":\"https\",\"port\":443,\"protocol\":\"TCP\",\"targetPort\":8478}],\"selector\":{\"backend\":\"superpod-default\"}}}\n"
-                    },
-                    "creationTimestamp": "2020-07-06T15:21:06Z",
+                    "creationTimestamp": "2020-07-09T17:31:18Z",
                     "labels": {
                         "kat-ambassador-id": "ratelimitv0test",
                         "scope": "AmbassadorTest"
                     },
                     "name": "ratelimitv0test-http",
                     "namespace": "default",
-                    "resourceVersion": "20901",
+                    "resourceVersion": "11231",
                     "selfLink": "/api/v1/namespaces/default/services/ratelimitv0test-http",
-                    "uid": "4ff1b55d-bf9c-11ea-b9b6-0e01d46fe775"
+                    "uid": "ffb28563-c209-11ea-87b2-0ab82b9da1f7"
                 },
                 "spec": {
-                    "clusterIP": "10.108.86.230",
+                    "clusterIP": "10.99.223.21",
                     "ports": [
                         {
                             "name": "http",
                             "port": 80,
                             "protocol": "TCP",
-                            "targetPort": 8115
+                            "targetPort": 8117
                         },
                         {
                             "name": "https",
                             "port": 443,
                             "protocol": "TCP",
-                            "targetPort": 8478
+                            "targetPort": 8480
                         }
                     ],
                     "selector": {
@@ -286,8 +187,6 @@
                 "status": {
                     "loadBalancer": {}
                 }
-=======
->>>>>>> e9a30b30
             }
         ]
     }
