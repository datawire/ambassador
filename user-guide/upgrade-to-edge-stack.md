--- conflicted
+++ resolved
@@ -1,10 +1,6 @@
 # Upgrade to the Ambassador Edge Stack
 
-<<<<<<< HEAD
-If you currently have the open-source API Gateway version of Ambassador, you can upgrade to the Ambassador Edge Stack with a few simple commands.
-=======
 If you currently have the open source API Gateway version of Ambassador, you can upgrade to the Ambassador Edge Stack with a few simple commands. When you upgrade to the Ambassador Edge Stack, you'll be able to access several new features, such as **automatic HTTPS/TLS termination, Swagger/OpenAPI support, API catalog, IdP support, the Edge Policy Console (a declarative interface), and many more.**
->>>>>>> cd88d236
 
 **Prerequisites**:
 
