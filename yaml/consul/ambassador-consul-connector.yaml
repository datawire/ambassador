--- conflicted
+++ resolved
@@ -27,9 +27,7 @@
     name: ambassador-consul-connect
     namespace: default
 ---
-<<<<<<< HEAD
-=======
-apiVersion: getambassador.io/v1
+apiVersion: getambassador.io/v2
 kind: TLSContext
 metadata:
   name: ambassador-consul
@@ -37,19 +35,10 @@
   hosts: []
   secret: ambassador-consul-connect
 ---
->>>>>>> c4415d6a
 apiVersion: v1
 kind: Service
 metadata: 
   name: ambassador-consul-connector
-  annotations: 
-    getambassador.io/config: |
-      ---
-      apiVersion: getambassador.io/v2
-      kind: TLSContext
-      name: ambassador-consul
-      hosts: []
-      secret: ambassador-consul-connect
 spec:
   ports:
   - name: ambassador-consul-connector
