--- conflicted
+++ resolved
@@ -58,11 +58,8 @@
 - Bugfix: The /metrics endpoint will no longer break if invoked before configuration is complete
 - Bugfix: Ambassador will no longer mistakenly post notices regarding `regex_rewrite` and `rewrite` directive conflicts in `Mapping`s due to the latter's implicit default value (`/`).
 - Feature: Support configuring the gRPC Statistics Envoy filter to enable telemetry of gRPC calls (see the `grpc_stats` configuration flag)
-<<<<<<< HEAD
+- Bugfix: Prevent mixing `Mapping`s with `host_redirect` set with `Mapping`s that don't in the same group.
 - Docs: Added instructions for building ambassador from source, within a docker container.
-=======
-- Bugfix: Prevent mixing `Mapping`s with `host_redirect` set with `Mapping`s that don't in the same group.
->>>>>>> 29d74726
 
 ## [1.8.1] October 16, 2020
 [1.8.1]: https://github.com/datawire/ambassador/compare/v1.8.0...v1.8.1
