--- conflicted
+++ resolved
@@ -74,19 +74,13 @@
 - Switched from quay.io back to DockerHub as our primary publication point. **If you are using your own Kubernetes manifests, you will have to update them!** Datawire's Helm charts and published YAML have already been updated.
 
 - Feature: Allow defaults for `add_request_header`, `remove_request_header`, `add_response_header`, and `remove_response_header`
-<<<<<<< HEAD
-- Feature: Inform Knative of the route to the Ambassador service if available
-- Feature: Support the path and timeout options of the Knative ingress path rules
-- Feature: Additional security configurations no set on default YAMLs
-- Bugfix: Only update Knative ingress CRDs when the generation changes
-=======
 - Feature: Inform Knative of the route to the Ambassador service if available (thanks, [Noah Fontes](https://github.com/impl)!)
 - Feature: Support the path and timeout options of the Knative ingress path rules (thanks, [Noah Fontes](https://github.com/impl)!)
 - Feature: Allow preserving `X-Request-ID` on requests from external clients (thanks, [Prakhar Joshi](https://github.com/prakharjoshi)!)
 - Feature: Mappings now support query parameters (thanks, [Phil Peble](https://github.com/ppeble)!)
 - Feature: Allow setting the Envoy shared-memory base ID (thanks, [Phil Peble](https://github.com/ppeble)!)
+- Feature: Additional security configurations not set on default YAMLs
 - Bugfix: Only update Knative ingress CRDs when the generation changes (thanks, [Noah Fontes](https://github.com/impl)!)
->>>>>>> 71acc435
 - Bugfix: Now behaves properly when `AMBASSADOR_SINGLE_NAMESPACE` is set to an empty string; rather than getting in to a weird in-between state
 - Bugfix: The websocket library used by the test suite has been upgraded to incorporate security fixes (thanks, [Andrew Allbright](https://github.com/aallbrig)!)
 - Bugfix: Fixed evaluation of label selectors causing the wrong IP to be put in to Ingress resource statuses
