# Configuring Services

Ambassador is designed so that the author of a given Kubernetes service can easily and flexibly configure how traffic gets routed to the service. The core abstraction used to support service authors is a `mapping`, which can apply to HTTP, GRPC, and Websockets at layer 7 via a `Mapping` resource, or to raw TCP connections at layer 4 via a `TCPMapping`.

Ambassador _must_ have one or more mappings defined to provide access to any services at all.

## `Mapping`

An Ambassador `Mapping` associates REST [_resources_](#resources) with Kubernetes [_services_](#services). A resource, here, is a group of things defined by a URL prefix; a service is exactly the same as in Kubernetes. 

Each mapping can also specify, among other things:

- a [_rewrite rule_](/reference/rewrites) which modifies the URL as it's handed to the Kubernetes service;
- a [_weight_](/reference/canary) specifying how much of the traffic for the resource will be routed using the mapping;
- a [_host_](/reference/host) specifying a required value for the HTTP `Host` header;
- a [_shadow_](/reference/shadowing) marker, specifying that this mapping will get a copy of traffic for the resource; and
- other [_headers_](/reference/headers) which must appear in the HTTP request.

## Mapping Configuration

Ambassador supports a number of attributes to configure and customize mappings.

| Attribute                 | Description               |
| :------------------------ | :------------------------ |
| [`add_request_headers`](/reference/add_request_headers) | specifies a dictionary of other HTTP headers that should be added to each request when talking to the service |
| [`add_response_headers`](/reference/add_response_headers) | specifies a dictionary of other HTTP headers that should be added to each response when returning response to client |
| [`cors`](/reference/cors)           | enables Cross-Origin Resource Sharing (CORS) setting on a mapping |
| `enable_ipv4` | if true, enables IPv4 DNS lookups for this mapping's service (the default is set by the [Ambassador module](/reference/modules)) |
| `enable_ipv6` | if true, enables IPv6 DNS lookups for this mapping's service (the default is set by the [Ambassador module](/reference/modules)) |
| [`grpc`](/user-guide/grpc) | if true, tells the system that the service will be handling gRPC calls |
| [`headers`](/reference/headers)      | specifies a list of other HTTP headers which _must_ appear in the request for this mapping to be used to route the request |
| [`host`](/reference/host) | specifies the value which _must_ appear in the request's HTTP `Host` header for this mapping to be used to route the request |
| [`host_regex`](/reference/host) | if true, tells the system to interpret the `host` as a [regular expression](http://en.cppreference.com/w/cpp/regex/ecmascript) |
| [`host_rewrite`](/reference/host) | forces the HTTP `Host` header to a specific value when talking to the service |
| [`load_balancer`](/reference/core/load-balancer) | configures load balancer on a mapping
| [`circuit_breakers`](/reference/core/circuit-breaking) | configures circuit breaking on a mapping
| [`method`](/reference/method)                  | defines the HTTP method for this mapping (e.g. GET, PUT, etc. -- must be all uppercase) |
| `method_regex`            | if true, tells the system to interpret the `method` as a [regular expression](http://en.cppreference.com/w/cpp/regex/ecmascript) |
| `prefix_regex`            | if true, tells the system to interpret the `prefix` as a [regular expression](http://en.cppreference.com/w/cpp/regex/ecmascript) |
| [`rate_limits`](/reference/rate-limits) | specifies a list rate limit rules on a mapping |
| [`remove_response_headers`](/reference/remove_response_headers) | specifies a list of HTTP headers that are dropped from the response before sending to client |  
| [`regex_headers`](/reference/headers)           | specifies a list of HTTP headers and [regular expressions](http://en.cppreference.com/w/cpp/regex/ecmascript) which _must_ match for this mapping to be used to route the request |
| [`rewrite`](/reference/rewrites)      | replaces the URL prefix with when talking to the service |
| [`timeout_ms`](/reference/timeouts)            | the timeout, in milliseconds, for requests through this `Mapping`. Defaults to 3000. |
| [`connect_timeout_ms`]((/reference/timeouts)      | the timeout, in milliseconds, for requests coming through the `Cluster` for this `Mapping`. Defaults to 3000. |
| [`idle_timeout_ms`]((/reference/timeouts)         | the timeout, in milliseconds, after which connections through this `Mapping` will be terminated if no traffic is seen -- if not present, no timeout is applied. |
| [`tls`](#using-tls)       | if true, tells the system that it should use HTTPS to contact this service. (It's also possible to use `tls` to specify a certificate to present to the service.) |
| `use_websocket`           | if true, tells Ambassador that this service will use websockets |

If both `enable_ipv4` and `enable_ipv6` are set, Ambassador will prefer IPv6 to IPv4. See the [Ambassador module](/reference/modules) documentation for more information.

Ambassador supports multiple deployment patterns for your services. These patterns are designed to let you safely release new versions of your service, while minimizing its impact on production users.

| Attribute                 | Description               |
| :------------------------ | :------------------------ |
| [`shadow`](/reference/shadowing)     | if true, a copy of the resource's traffic will go the `service` for this `Mapping`, and the reply will be ignored. |
| [`weight`](/reference/canary)        | specifies the (integer) percentage of traffic for this resource that will be routed using this mapping |

These attributes are less commonly used, but can be used to override Ambassador's default behavior in specific cases.

| Attribute                 | Description               |
| :------------------------ | :------------------------ |
| `auto_host_rewrite`       | if true, forces the HTTP `Host` header to the `service` to which Ambassador routes |
| `case_sensitive`          | determines whether `prefix` matching is case-sensitive; defaults to True |
| [`host_redirect`](/reference/redirects) | if true, this `Mapping` performs an HTTP 301 `Redirect`, with the host portion of the URL replaced with the `service` value. |
| [`path_redirect`](/reference/redirects)           | if set when `host_redirect` is also true, the path portion of the URL will replaced with the `path_redirect` value in the HTTP 301 `Redirect`. |
| [`precedence`](#a-nameprecedencea-using-precedence)           | an integer overriding Ambassador's internal ordering for `Mapping`s. An absent `precedence` is the same as a `precedence` of 0. Higher `precedence` values are matched earlier. |
| `bypass_auth`             | if true, tells Ambassador that this service should bypass `ExtAuth` (if configured) |

The name of the mapping must be unique. If no `method` is given, all methods will be proxied.

## Example Mappings

Mapping definitions are fairly straightforward. Here's an example for a REST service which Ambassador will contact using HTTP:

```yaml
---
apiVersion: ambassador/v1
kind:  Mapping
name:  qotm_mapping
prefix: /qotm/
service: http://qotm
```

and a REST service which Ambassador will contact using HTTPS:

```yaml
---
apiVersion: ambassador/v1
kind:  Mapping
name:  quote_mapping
prefix: /qotm/quote/
rewrite: /quotation/
service: https://qotm
```

(Note that the 'http://' prefix for an HTTP service is optional.)

Here's an example for a CQRS service (using HTTP):

```yaml
---
apiVersion: ambassador/v1
kind: Mapping
name: cqrs_get_mapping
prefix: /cqrs/
method: GET
service: getcqrs
---
apiVersion: ambassador/v1
kind: Mapping
name: cqrs_put_mapping
prefix: /cqrs/
method: PUT
service: putcqrs
```

Required attributes for mappings:

- `name` is a string identifying the `Mapping` (e.g. in diagnostics)
- `prefix` is the URL prefix identifying your [resource](#resources)
- `service` is the name of the [service](#services) handling the resource; must include the namespace (e.g. `myservice.othernamespace`) if the service is in a different namespace than Ambassador

## Resources

To Ambassador, a `resource` is a group of one or more URLs that all share a common prefix in the URL path. For example:

```shell
https://ambassador.example.com/resource1/foo
https://ambassador.example.com/resource1/bar
https://ambassador.example.com/resource1/baz/zing
https://ambassador.example.com/resource1/baz/zung
```

all share the `/resource1/` path prefix, so can be considered a single resource. On the other hand:

```shell
https://ambassador.example.com/resource1/foo
https://ambassador.example.com/resource2/bar
https://ambassador.example.com/resource3/baz/zing
https://ambassador.example.com/resource4/baz/zung
```

share only the prefix `/` -- you _could_ tell Ambassador to treat them as a single resource, but it's probably not terribly useful.

Note that the length of the prefix doesn't matter: if you want to use prefixes like `/v1/this/is/my/very/long/resource/name/`, go right ahead, Ambassador can handle it.

Also note that Ambassador does not actually require the prefix to start and end with `/` -- however, in practice, it's a good idea. Specifying a prefix of

```shell
/man
```

would match all of the following:

```shell
https://ambassador.example.com/man/foo
https://ambassador.example.com/mankind
https://ambassador.example.com/man-it-is/really-hot-today
https://ambassador.example.com/manohmanohman
```

which is probably not what was intended.

## Services

Ambassador routes traffic to a `service`. A `service` is defined as:

```
[scheme://]service[.namespace][:port]
```

Where everything except for the `service` is optional.

- `scheme` can be either `http` or `https`; if not present, the default is `http`.
- `service` is the name of a service (typically the service name in Kubernetes or Consul); it is not allowed to contain the `.` character. 
- `namespace` is the namespace in which the service is running. If not supplied, it defaults to the namespace in which Ambassador is running. When using a Consul resolver, `namespace` is not allowed.
- `port` is the port to which a request should be sent. If not specified, it defaults to `80` when the scheme is `http` or `443` when the scheme is `https`. Note that the [resolver](/reference/core/resolvers) may return a port in which case the `port` setting is ignored.

Note that while using `service.namespace.svc.cluster.local` may work for Kubernetes resolvers, the preferred syntax is `service.namespace`.

## Mapping Evaluation Order

Ambassador sorts mappings such that those that are more highly constrained are evaluated before those less highly constrained. The prefix length, the request method and the constraint headers are all taken into account.

If absolutely necessary, you can manually set a `precedence` on the mapping (see below). In general, you should not need to use this feature unless you're using the `regex_headers` or `host_regex` matching features. If there's any question about how Ambassador is ordering rules, the diagnostic service is a good first place to look: the order in which mappings appear in the diagnostic service is the order in which they are evaluated.

## Optional Fallback Mapping

Ambassador will respond with a `404 Not Found` to any request for which no mapping exists. If desired, you can define a fallback "catch-all" mapping so all unmatched requests will be sent to an upstream service.

For example, defining a mapping with only a `/` prefix will catch all requests previously unhandled and forward them to an external service:

```yaml
---
apiVersion: ambassador/v1
kind: Mapping
name: catch-all
prefix: /
service: https://www.getambassador.io
```

###  <a name="precedence"></a> Using `precedence`

Ambassador sorts mappings such that those that are more highly constrained are evaluated before those less highly constrained. The prefix length, the request method and the constraint headers are all taken into account. These mechanisms, however, may not be sufficient to guarantee the correct ordering when regular expressions or highly complex constraints are in play.

For those situations, a `Mapping` can explicitly specify the `precedence`. A `Mapping` with no `precedence` is assumed to have a `precedence` of 0; the higher the `precedence` value, the earlier the `Mapping` is attempted.

If multiple `Mapping`s have the same `precedence`, Ambassador's normal sorting determines the ordering within the `precedence`; however, there is no way that Ambassador can ever sort a `Mapping` with a lower `precedence` ahead of one at a higher `precedence`.

###  <a name="using-tls"></a> Using `tls`

In most cases, you won't need the `tls` attribute: just use a `service` with an `https://` prefix. However, note that if the `tls` attribute is present and `true`, Ambassador will originate TLS even if the `service` does not have the `https://` prefix.

<<<<<<< HEAD
- `servicename` assumes that DNS can resolve the bare servicename, and that it's listening on the default HTTP port;
- `servicename.domain` supplies a domain name (for example, you might do this to route across namespaces in Kubernetes); and
- `service:3000` supplies a nonstandard port number.
=======
If `tls` is present with a value that is not `true`, the value is assumed to be the name of a defined TLS context, which will determine the certificate presented to the upstream service. TLS context handling is a beta feature of Ambassador at present; please [contact us on Slack](https://d6e.co/slack) if you need to specify TLS origination certificates.

## Namespaces and Mappings

Given that `AMBASSADOR_NAMESPACE` is correctly set, Ambassador can map to services in other namespaces by taking advantage of Kubernetes DNS:

- `service: servicename` will route to a service in the same namespace as the Ambassador, and
- `service: servicename.namespace` will route to a service in a different namespace.
>>>>>>> 712b7ac9
<|MERGE_RESOLUTION|>--- conflicted
+++ resolved
@@ -212,11 +212,6 @@
 
 In most cases, you won't need the `tls` attribute: just use a `service` with an `https://` prefix. However, note that if the `tls` attribute is present and `true`, Ambassador will originate TLS even if the `service` does not have the `https://` prefix.
 
-<<<<<<< HEAD
-- `servicename` assumes that DNS can resolve the bare servicename, and that it's listening on the default HTTP port;
-- `servicename.domain` supplies a domain name (for example, you might do this to route across namespaces in Kubernetes); and
-- `service:3000` supplies a nonstandard port number.
-=======
 If `tls` is present with a value that is not `true`, the value is assumed to be the name of a defined TLS context, which will determine the certificate presented to the upstream service. TLS context handling is a beta feature of Ambassador at present; please [contact us on Slack](https://d6e.co/slack) if you need to specify TLS origination certificates.
 
 ## Namespaces and Mappings
@@ -225,4 +220,3 @@
 
 - `service: servicename` will route to a service in the same namespace as the Ambassador, and
 - `service: servicename.namespace` will route to a service in a different namespace.
->>>>>>> 712b7ac9
