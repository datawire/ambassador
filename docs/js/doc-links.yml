- title: First Steps
  collapsable: false
  link: /docs/pre-release/
  items:
    - title: Quick Start
      link: /docs/pre-release/tutorials/getting-started
- title: Install Ambassador Edge Stack
  link: /docs/pre-release/topics/install/
  items: 
  - title: Install with Helm
    link: /docs/pre-release/topics/install/helm
  - title: Upgrade to the Ambassador Edge Stack
    link: /docs/pre-release/topics/install/upgrade-to-edge-stack
  - title: Upgrade to a Newer Version
    link: /docs/pre-release/topics/install/upgrading
  - title: Install the Ambassador API Gateway
    link: /docs/pre-release/topics/install/install-ambassador-oss
  - title: Install with Docker
    link: /docs/pre-release/topics/install/docker
  - title: Install with Bare Metal
    link: /docs/pre-release/topics/install/bare-metal
  - title: Install Manually
    link: /docs/pre-release/topics/install/yaml-install
  - title: Ambassador Edge Stack Operator
    link: /docs/pre-release/topics/install/aes-operator
  - title: Install with Edgectl
    link: /docs/pre-release/topics/install/help/
- title: Running and Using Ambassador
  collapsable: false
  items:  
    - title: Core Concepts
      link: /docs/pre-release/topics/concepts/
      items: 
        - title: Kubernetes Network Architecture
          link: /docs/pre-release/topics/concepts/kubernetes-network-architecture
        - title: "The Ambassador Operating Model: GitOps and Continuous Delivery"
          link: /docs/pre-release/topics/concepts/gitops-continuous-delivery
        - title: Progressive Delivery
          link: /docs/pre-release/topics/concepts/progressive-delivery
        - title: Microservices API Gateways
          link: /docs/pre-release/topics/concepts/microservices-api-gateways
        - title: Ambassador Architecture
          link: /docs/pre-release/topics/concepts/architecture
    - title: Using Ambassador
      link: /docs/pre-release/topics/using/
      items: 
        - title: The Mapping Resource
          link: /docs/pre-release/topics/using/intro-mappings
        - title: Mapping Configuration
          link: /docs/pre-release/topics/using/mappings
          items: 
            - title: Automatic Retries
              link: /docs/pre-release/topics/using/retries
            - title: Canary Releases
              link: /docs/pre-release/topics/using/canary
            - title: Circuit Breakers
              link: /docs/pre-release/topics/using/circuit-breakers
            - title: Cross-Origin Resource Sharing
              link: /docs/pre-release/topics/using/cors
            - title: Headers
              link: /docs/pre-release/topics/using/headers/headers
              items: 
                - title: Add Request Headers
                  link: /docs/pre-release/topics/using/headers/add_request_headers
                - title: Remove Request Headers
                  link: /docs/pre-release/topics/using/headers/remove_request_headers
                - title: Add Response Headers
                  link: /docs/pre-release/topics/using/headers/add_response_headers
                - title: Remove Response Headers
                  link: /docs/pre-release/topics/using/headers/remove_response_headers
                - title: Header Based Routing
                  link: /docs/pre-release/topics/using/headers/headers
                - title: Host Header
                  link: /docs/pre-release/topics/using/headers/host
            - title: Keepalive
              link: /docs/pre-release/topics/using/keepalive
            - title: Method-based Routing
              link: /docs/pre-release/topics/using/method
            - title: Prefix Regex
              link: /docs/pre-release/topics/using/prefix_regex
            - title: Protocols
              items:
                - title: TCP
                  link: /docs/pre-release/topics/using/tcpmappings
                - title: gRPC and gRPC-Web
                  link: /docs/pre-release/howtos/grpc
                - title: WebSockets
<<<<<<< HEAD
                  link: /docs/latest/howtos/websockets
=======
                  link: /docs/pre-release/howtos/websockets
            - title: Rate Limit Concepts
              link: /docs/pre-release/topics/using/rate-limits/
              items:
                - title: Using Rate Limits
                  link: /docs/pre-release/topics/using/rate-limits/rate-limits
>>>>>>> 62b9788c
            - title: Redirects
              link: /docs/pre-release/topics/using/redirects
            - title: Rewrites
              link: /docs/pre-release/topics/using/rewrites
            - title: Timeouts
              link: /docs/pre-release/topics/using/timeouts
            - title: Traffic Shadowing
              link: /docs/pre-release/topics/using/shadowing
        - title: Filters and Authentication
          items: 
            - title: Filters and Filter Policies
              link: /docs/pre-release/topics/using/filters/
            - title: OAuth2 Filter
              link: /docs/pre-release/topics/using/filters/oauth2
            - title: JWT Filter
              link: /docs/pre-release/topics/using/filters/jwt
            - title: External Filter
              link: /docs/pre-release/topics/using/filters/external
            - title: Plugin Filter
<<<<<<< HEAD
              link: /docs/latest/topics/using/filters/plugin
        - title: Rate Limit Concepts
          link: /docs/latest/topics/using/rate-limits/
          items:
            - title: Using Rate Limits
              link: /docs/latest/topics/using/rate-limits/rate-limits
=======
              link: /docs/pre-release/topics/using/filters/plugin
>>>>>>> 62b9788c
        - title: Service Preview and Edge Control
          items:
            - title: Introduction to Service Preview and Edge Control
              link: /docs/pre-release/topics/using/edgectl/
            - title: Edge Control
              link: /docs/pre-release/topics/using/edgectl/edge-control
            - title: Using Edge Control in CI
              link: /docs/pre-release/topics/using/edgectl/edge-control-in-ci
        - title: Developer Portal
          link: /docs/pre-release/topics/using/dev-portal
        - title: Edge Policy Console
          link: /docs/pre-release/topics/using/edge-policy-console
        - title: The Project Resource
          link: /docs/pre-release/topics/using/projects
          items:
            - title: Configuring Authentication
              link: /docs/pre-release/topics/using/project-authentication
            - title: Customizing Deployment
              link: /docs/pre-release/topics/using/project-customization
    - title: Running Ambassador in Production
      link: /docs/pre-release/topics/running/
      items: 
        - title: The Ambassador Module
          link: /docs/pre-release/topics/running/ambassador
        - title: Deploying Ambassador
          items:
            - title: Deployment Architecture
              link: /docs/pre-release/topics/running/ambassador-deployment
            - title: Ambassador with AWS
              link: /docs/pre-release/topics/running/ambassador-with-aws
            - title: Ambassador with GKE
              link: /docs/pre-release/topics/running/ambassador-with-gke
            - title: Advanced Deployment Configuration
              link: /docs/pre-release/topics/running/running
            - title: The Ambassador Container
              link: /docs/pre-release/topics/running/environment
        - title: Gzip Compression
          link: /docs/pre-release/topics/running/gzip
        - title: Host CRD, ACME Support, and External Load Balancer Configuration
          link: /docs/pre-release/topics/running/host-crd
        - title: Ingress Controller
          link: /docs/pre-release/topics/running/ingress-controller
        - title: Load Balancing and Service Discovery
          items:
            - title: Load Balancing
              link: /docs/pre-release/topics/running/load-balancer
            - title: Service Discovery and Resolvers
              link: /docs/pre-release/topics/running/resolvers
        - title: Monitoring
          link: /docs/pre-release/topics/running/statistics
        - title: Plug-in Services
          items:
            - title: Authentication Service
              link: /docs/pre-release/topics/running/services/auth-service
            - title: ExtAuth Protocol
              link: /docs/pre-release/topics/running/services/ext_authz
            - title: Log Service
              link: /docs/pre-release/topics/running/services/log-service
            - title: Rate Limit Service
              link: /docs/pre-release/topics/running/services/rate-limit-service
            - title: Tracing Service
              link: /docs/pre-release/topics/running/services/tracing-service
        - title: TLS
          link: /docs/pre-release/topics/running/tls/
          items:
            - title: Simultaneously Routing HTTP and HTTPS
              link: /docs/pre-release/topics/running/tls/cleartext-redirection#cleartext-routing
            - title: HTTP -> HTTPS Redirection
              link: /docs/pre-release/topics/running/tls/cleartext-redirection#http---https-redirection
            - title: Mutual TLS (mTLS)
              link: /docs/pre-release/topics/running/tls/mtls
            - title: Server Name Indication (SNI)
              link: /docs/pre-release/topics/running/tls/sni
            - title: TLS Origination
              link: /docs/pre-release/topics/running/tls/origination
        - title: Troubleshooting Ambassador
          link: /docs/pre-release/topics/running/debugging
- title: HOWTO Guides
  link: /docs/pre-release/howtos
  items: 
    - title: Authentication
      items:
        - title: Basic Authentication
          link: /docs/pre-release/howtos/basic-auth
        - title: Single Sign-On with Auth0
          link: /docs/pre-release/howtos/sso/auth0
        - title: Single Sign-On with Azure Active Directory
          link: /docs/pre-release/howtos/sso/azure
        - title: Single Sign-On with Google
          link: /docs/pre-release/howtos/sso/google
        - title: Single Sign-On with Keycloak
          link: /docs/pre-release/howtos/sso/keycloak
        - title: Single Sign-On with Okta
          link: /docs/pre-release/howtos/sso/okta
        - title: Single Sign-On with OneLogin
          link: /docs/pre-release/howtos/sso/onelogin
        - title: Single Sign-On with Salesforce
          link: /docs/pre-release/howtos/sso/salesforce
        - title: Single Sign-On with UAA
          link: /docs/pre-release/howtos/sso/uaa
        - title: Using the OAuth2 filter
          link: /docs/pre-release/howtos/oauth-oidc-auth
    - title: Custom Filters
      link: /docs/pre-release/howtos/filter-dev-guide
    - title: Deploying to Kubernetes from GitHub
      link: /docs/pre-release/tutorials/projects
    - title: Distributed Tracing
      items:
        - title: DataDog
          link: /docs/pre-release/howtos/tracing-datadog
        - title: Zipkin
          link: /docs/pre-release/howtos/tracing-zipkin
    - title: Knative Serverless Framework
      link: /docs/pre-release/howtos/knative
    - title: Protocols
      items:
        - title: gRPC
          link: /docs/pre-release/howtos/grpc
        - title: WebSockets
          link: /docs/pre-release/howtos/websockets
    - title: Prometheus monitoring
      link: /docs/pre-release/howtos/prometheus
    - title: Rate Limiting
      items:
        - title: Basic Rate Limiting
          link: /docs/pre-release/howtos/rate-limiting-tutorial
        - title: Advanced Rate Limiting
          link: /docs/pre-release/howtos/advanced-rate-limiting
    - title: Service Mesh Integration
      items:
        - title: Consul
          link: /docs/pre-release/howtos/consul
        - title: Istio
          link: /docs/pre-release/howtos/istio
        - title: Linkerd 2
          link: /docs/pre-release/howtos/linkerd2
    - title: TLS
      items:
        - title: TLS Termination
          link: /docs/pre-release/howtos/tls-termination
        - title: Using cert-manager
          link: /docs/pre-release/howtos/cert-manager
        - title: Client Certificate Validation
          link: /docs/pre-release/howtos/client-cert-validation
- title: Frequently Asked Questions
  link: /docs/pre-release/about/faq
- title: Community
  items:
    - title: Contributor's Guide
      link: https://github.com/datawire/ambassador/blob/master/DEVELOPING.md
    - title: CHANGELOG
      link: https://github.com/datawire/ambassador/blob/master/CHANGELOG.md<|MERGE_RESOLUTION|>--- conflicted
+++ resolved
@@ -85,16 +85,12 @@
                 - title: gRPC and gRPC-Web
                   link: /docs/pre-release/howtos/grpc
                 - title: WebSockets
-<<<<<<< HEAD
-                  link: /docs/latest/howtos/websockets
-=======
                   link: /docs/pre-release/howtos/websockets
             - title: Rate Limit Concepts
               link: /docs/pre-release/topics/using/rate-limits/
               items:
                 - title: Using Rate Limits
                   link: /docs/pre-release/topics/using/rate-limits/rate-limits
->>>>>>> 62b9788c
             - title: Redirects
               link: /docs/pre-release/topics/using/redirects
             - title: Rewrites
@@ -114,16 +110,7 @@
             - title: External Filter
               link: /docs/pre-release/topics/using/filters/external
             - title: Plugin Filter
-<<<<<<< HEAD
-              link: /docs/latest/topics/using/filters/plugin
-        - title: Rate Limit Concepts
-          link: /docs/latest/topics/using/rate-limits/
-          items:
-            - title: Using Rate Limits
-              link: /docs/latest/topics/using/rate-limits/rate-limits
-=======
               link: /docs/pre-release/topics/using/filters/plugin
->>>>>>> 62b9788c
         - title: Service Preview and Edge Control
           items:
             - title: Introduction to Service Preview and Edge Control
